2025-03-17 12:18:40,625 - __main__ - INFO - === Starting intent merger training ===
2025-03-17 12:18:40,625 - __main__ - INFO - Parsing command line arguments...
2025-03-17 12:18:40,628 - __main__ - INFO - Arguments: Namespace(config='config.json', generate_only=False, enrich=False, augment=True, output='training/generated_training_data.json', model_output='models/intent_classifier_merged', early_stopping=True, epochs=40, batch_size=32, vocab_size=10000, embedding_dim=150, max_sequence_length=50, patience=8, validation_split=0.2, min_per_class=50, max_per_class=800, merge_classes=True, augmentation_factor=0.3, use_existing_data=True, debug=False)
2025-03-17 12:18:40,628 - __main__ - INFO - Preparing training data...
2025-03-17 12:18:40,637 - __main__ - INFO - Loading existing training data from training/generated_training_data.json
2025-03-17 12:18:40,639 - __main__ - INFO - Loaded 6679 examples from existing file
2025-03-17 12:18:40,639 - __main__ - INFO - Proceeding to model training...
2025-03-17 12:18:40,642 - __main__ - INFO - Starting model training process...
2025-03-17 12:18:40,647 - __main__ - INFO - Merged 16 intent classes into 12 classes
2025-03-17 12:18:40,647 - __main__ - INFO - Original classes: ['database_query_comparative_highest', 'database_query_comparative_lowest', 'database_query_comparative_middle', 'database_query_count', 'database_query_detailed', 'database_query_filter', 'database_query_list', 'database_query_recent', 'database_query_sensitive', 'database_query_sort', 'database_query_sort_ascending', 'database_query_sort_descending', 'database_query_specific_id', 'goodbye', 'greeting', 'help']
2025-03-17 12:18:40,647 - __main__ - INFO - Merged classes: ['database_query_comparative', 'database_query_count', 'database_query_detailed', 'database_query_filter', 'database_query_list', 'database_query_recent', 'database_query_sensitive', 'database_query_sort', 'database_query_specific_id', 'goodbye', 'greeting', 'help']
2025-03-17 12:18:40,650 - __main__ - INFO - Merged class counts: {'database_query_list': 360, 'database_query_detailed': 160, 'database_query_count': 321, 'database_query_sort': 2147, 'database_query_comparative': 1890, 'database_query_recent': 109, 'database_query_specific_id': 121, 'database_query_filter': 1524, 'database_query_sensitive': 7, 'greeting': 13, 'help': 13, 'goodbye': 14}
2025-03-17 12:18:40,651 - __main__ - INFO - Class database_query_sensitive: Duplicated from 7 to 56 examples
2025-03-17 12:18:40,651 - __main__ - INFO - Class greeting: Duplicated from 13 to 52 examples
2025-03-17 12:18:40,651 - __main__ - INFO - Class help: Duplicated from 13 to 52 examples
2025-03-17 12:18:40,651 - __main__ - INFO - Class goodbye: Duplicated from 14 to 56 examples
2025-03-17 12:18:40,653 - __main__ - INFO - After balancing: 5287 total examples
2025-03-17 12:18:40,653 - __main__ - INFO - Final class distribution: {'database_query_comparative': 1600, 'database_query_filter': 800, 'database_query_list': 360, 'database_query_count': 321, 'database_query_sort': 1600, 'help': 52, 'database_query_specific_id': 121, 'goodbye': 56, 'database_query_recent': 109, 'database_query_detailed': 160, 'database_query_sensitive': 56, 'greeting': 52}
2025-03-17 12:18:40,657 - __main__ - INFO - Original class distribution: {'database_query_comparative': 1600, 'database_query_filter': 800, 'database_query_list': 360, 'database_query_count': 321, 'database_query_sort': 1600, 'help': 52, 'database_query_specific_id': 121, 'goodbye': 56, 'database_query_recent': 109, 'database_query_detailed': 160, 'database_query_sensitive': 56, 'greeting': 52}
2025-03-17 12:18:40,659 - __main__ - INFO - Applying enhanced augmentation for database_query_comparative with 1600 examples
2025-03-17 12:18:40,676 - __main__ - INFO - Applying enhanced augmentation for database_query_sort with 1600 examples
2025-03-17 12:18:40,724 - __main__ - INFO - Created 4887 additional examples for database_query_comparative
2025-03-17 12:18:40,735 - __main__ - INFO - Created 3459 additional examples for database_query_sort
2025-03-17 12:18:40,737 - __main__ - INFO - After augmentation: 21340 examples
2025-03-17 12:18:40,737 - __main__ - INFO - Final class distribution: {'database_query_comparative': 10273, 'database_query_filter': 893, 'database_query_list': 454, 'database_query_count': 338, 'database_query_sort': 8899, 'help': 13, 'database_query_specific_id': 121, 'goodbye': 14, 'database_query_recent': 132, 'database_query_detailed': 179, 'database_query_sensitive': 11, 'greeting': 13}
2025-03-17 12:18:40,737 - __main__ - INFO - Tokenizing and preparing sequences...
2025-03-17 12:18:41,053 - __main__ - INFO - Training with 12 intent classes: ['database_query_comparative', 'database_query_count', 'database_query_detailed', 'database_query_filter', 'database_query_list', 'database_query_recent', 'database_query_sensitive', 'database_query_sort', 'database_query_specific_id', 'goodbye', 'greeting', 'help']
2025-03-17 12:18:41,053 - __main__ - INFO - Will save model to models/intent_classifier_merged
2025-03-17 12:18:42,153 - __main__ - INFO - Model architecture:
2025-03-17 12:18:42,153 - __main__ - INFO - Model: "model"
2025-03-17 12:18:42,154 - __main__ - INFO - __________________________________________________________________________________________________
2025-03-17 12:18:42,154 - __main__ - INFO -  Layer (type)                   Output Shape         Param #     Connected to                     
2025-03-17 12:18:42,154 - __main__ - INFO - ==================================================================================================
2025-03-17 12:18:42,154 - __main__ - INFO -  input_1 (InputLayer)           [(None, 50)]         0           []                               
2025-03-17 12:18:42,154 - __main__ - INFO -                                                                                                   
2025-03-17 12:18:42,154 - __main__ - INFO -  embedding (Embedding)          (None, 50, 150)      1500000     ['input_1[0][0]']                
2025-03-17 12:18:42,154 - __main__ - INFO -                                                                                                   
2025-03-17 12:18:42,154 - __main__ - INFO -  conv1d (Conv1D)                (None, 50, 128)      57728       ['embedding[0][0]']              
2025-03-17 12:18:42,154 - __main__ - INFO -                                                                                                   
2025-03-17 12:18:42,154 - __main__ - INFO -  conv1d_1 (Conv1D)              (None, 50, 128)      76928       ['embedding[0][0]']              
2025-03-17 12:18:42,154 - __main__ - INFO -                                                                                                   
2025-03-17 12:18:42,154 - __main__ - INFO -  conv1d_2 (Conv1D)              (None, 50, 128)      96128       ['embedding[0][0]']              
2025-03-17 12:18:42,154 - __main__ - INFO -                                                                                                   
2025-03-17 12:18:42,154 - __main__ - INFO -  global_max_pooling1d (GlobalMa  (None, 128)         0           ['conv1d[0][0]']                 
2025-03-17 12:18:42,154 - __main__ - INFO -  xPooling1D)                                                                                      
2025-03-17 12:18:42,158 - __main__ - INFO -                                                                                                   
2025-03-17 12:18:42,158 - __main__ - INFO -  global_max_pooling1d_1 (Global  (None, 128)         0           ['conv1d_1[0][0]']               
2025-03-17 12:18:42,158 - __main__ - INFO -  MaxPooling1D)                                                                                    
2025-03-17 12:18:42,158 - __main__ - INFO -                                                                                                   
2025-03-17 12:18:42,158 - __main__ - INFO -  global_max_pooling1d_2 (Global  (None, 128)         0           ['conv1d_2[0][0]']               
2025-03-17 12:18:42,158 - __main__ - INFO -  MaxPooling1D)                                                                                    
2025-03-17 12:18:42,158 - __main__ - INFO -                                                                                                   
2025-03-17 12:18:42,158 - __main__ - INFO -  concatenate (Concatenate)      (None, 384)          0           ['global_max_pooling1d[0][0]',   
2025-03-17 12:18:42,158 - __main__ - INFO -                                                                   'global_max_pooling1d_1[0][0]', 
2025-03-17 12:18:42,158 - __main__ - INFO -                                                                   'global_max_pooling1d_2[0][0]'] 
2025-03-17 12:18:42,158 - __main__ - INFO -                                                                                                   
2025-03-17 12:18:42,158 - __main__ - INFO -  dropout (Dropout)              (None, 384)          0           ['concatenate[0][0]']            
2025-03-17 12:18:42,158 - __main__ - INFO -                                                                                                   
2025-03-17 12:18:42,158 - __main__ - INFO -  dense (Dense)                  (None, 256)          98560       ['dropout[0][0]']                
2025-03-17 12:18:42,158 - __main__ - INFO -                                                                                                   
2025-03-17 12:18:42,158 - __main__ - INFO -  dropout_1 (Dropout)            (None, 256)          0           ['dense[0][0]']                  
2025-03-17 12:18:42,158 - __main__ - INFO -                                                                                                   
2025-03-17 12:18:42,158 - __main__ - INFO -  dense_1 (Dense)                (None, 12)           3084        ['dropout_1[0][0]']              
2025-03-17 12:18:42,158 - __main__ - INFO -                                                                                                   
2025-03-17 12:18:42,158 - __main__ - INFO - ==================================================================================================
2025-03-17 12:18:42,161 - __main__ - INFO - Total params: 1,832,428
2025-03-17 12:18:42,161 - __main__ - INFO - Trainable params: 1,832,428
2025-03-17 12:18:42,161 - __main__ - INFO - Non-trainable params: 0
2025-03-17 12:18:42,161 - __main__ - INFO - __________________________________________________________________________________________________
2025-03-17 12:18:42,161 - __main__ - INFO - Added early stopping with patience=8
2025-03-17 12:18:42,161 - __main__ - INFO - Starting training with 40 epochs...
2025-03-17 12:20:12,357 - __main__ - INFO - Validation accuracy progression: [0.7999062538146973, 0.8008434772491455, 0.8214620351791382, 0.845829427242279, 0.8006091713905334, 0.8385660648345947, 0.8327085375785828, 0.8608247637748718, 0.8648078441619873, 0.8683223724365234, 0.8720712065696716, 0.8680881261825562, 0.8659793734550476, 0.8608247637748718, 0.8603561520576477, 0.8608247637748718, 0.8601218461990356, 0.8631677627563477, 0.8605904579162598]
2025-03-17 12:20:12,357 - __main__ - INFO - Best validation accuracy: 0.8720712065696716
2025-03-17 12:20:12,357 - __main__ - INFO - Training complete. Saving model to models/intent_classifier_merged
2025-03-17 12:20:12,416 - model.intent_classifier - INFO - Model saved to models/intent_classifier_merged\model.h5
2025-03-17 12:20:12,424 - model.intent_classifier - INFO - Tokenizer saved to models/intent_classifier_merged\tokenizer.json
2025-03-17 12:20:12,425 - model.intent_classifier - INFO - Intent classes saved to models/intent_classifier_merged\intent_classes.json
2025-03-17 12:20:12,427 - model.intent_classifier - INFO - Model configuration saved to models/intent_classifier_merged\model_config.json
2025-03-17 12:20:12,427 - __main__ - INFO - Model saved successfully
2025-03-17 12:20:12,472 - __main__ - INFO - Additional model file saved to models/intent_classifier_merged\model.h5
2025-03-17 12:20:12,472 - __main__ - INFO - Intent mappings saved to models/intent_classifier_merged\intent_mappings.json
2025-03-17 12:20:12,472 - __main__ - INFO - Model training completed successfully
2025-03-17 12:20:12,472 - __main__ - INFO - === Training completed successfully ===
2025-03-17 15:06:43,699 - encryption_manager - INFO - Homomorphic encryption context initialized
2025-03-17 15:06:43,699 - __main__ - WARNING - Model not found at models/intent_classifier. Using uninitialized classifier.
2025-03-17 15:06:43,699 - model.chatbot_engine - INFO - Intent merger initialized
2025-03-17 15:06:43,699 - speech.speech_recognition - INFO - Secure speech recognition module initialized
2025-03-17 15:06:43,699 - __main__ - INFO - Speech recognition initialized successfully
2025-03-17 15:06:43,702 - __main__ - INFO - All components initialized successfully
2025-03-17 15:06:45,769 - database_connector - INFO - Connected to MySQL database: fm_database
2025-03-17 15:06:45,769 - __main__ - INFO - Initializing speech recognition routes
2025-03-17 15:06:45,772 - __main__ - INFO - Training API routes added successfully
2025-03-17 15:06:45,772 - api.flask_api - INFO - Starting server on 0.0.0.0:5000
2025-03-17 15:06:45,798 - werkzeug - INFO - [31m[1mWARNING: This is a development server. Do not use it in a production deployment. Use a production WSGI server instead.[0m
 * Running on all addresses (0.0.0.0)
 * Running on http://127.0.0.1:5000
 * Running on http://192.168.1.162:5000
2025-03-17 15:06:45,798 - werkzeug - INFO - [33mPress CTRL+C to quit[0m
2025-03-17 15:06:45,801 - werkzeug - INFO -  * Restarting with stat
2025-03-17 15:06:52,453 - encryption_manager - INFO - Homomorphic encryption context initialized
2025-03-17 15:06:52,454 - __main__ - WARNING - Model not found at models/intent_classifier. Using uninitialized classifier.
2025-03-17 15:06:52,454 - model.chatbot_engine - INFO - Intent merger initialized
2025-03-17 15:06:52,454 - speech.speech_recognition - INFO - Secure speech recognition module initialized
2025-03-17 15:06:52,454 - __main__ - INFO - Speech recognition initialized successfully
2025-03-17 15:06:52,458 - __main__ - INFO - All components initialized successfully
2025-03-17 15:06:54,496 - database_connector - INFO - Connected to MySQL database: fm_database
2025-03-17 15:06:54,496 - __main__ - INFO - Initializing speech recognition routes
2025-03-17 15:06:54,496 - __main__ - INFO - Training API routes added successfully
2025-03-17 15:06:54,496 - api.flask_api - INFO - Starting server on 0.0.0.0:5000
2025-03-17 15:06:54,510 - werkzeug - WARNING -  * Debugger is active!
2025-03-17 15:06:54,518 - werkzeug - INFO -  * Debugger PIN: 103-700-790
2025-03-17 15:06:54,555 - werkzeug - INFO - 127.0.0.1 - - [17/Mar/2025 15:06:54] "GET / HTTP/1.1" 200 -
2025-03-17 15:06:54,746 - werkzeug - INFO - 127.0.0.1 - - [17/Mar/2025 15:06:54] "[36mGET /static/css/style.css HTTP/1.1[0m" 304 -
2025-03-17 15:06:54,761 - werkzeug - INFO - 127.0.0.1 - - [17/Mar/2025 15:06:54] "[36mGET /static/js/script.js HTTP/1.1[0m" 304 -
2025-03-17 15:06:54,761 - werkzeug - INFO - 127.0.0.1 - - [17/Mar/2025 15:06:54] "[36mGET /static/js/speech.js HTTP/1.1[0m" 304 -
2025-03-17 15:07:00,095 - model.intent_classifier - ERROR - Model or tokenizer not initialized
2025-03-17 15:07:00,095 - model.chatbot_engine - INFO - Classified intent: {'intent': 'database_query_list', 'confidence': 0.5}
2025-03-17 15:07:00,095 - query_processor - INFO - Direct query processing for: Show me all details about markets
2025-03-17 15:07:00,097 - query_processor - INFO - Generated SQL from natural language: SELECT markets.name, markets.location FROM markets LIMIT 100
2025-03-17 15:07:00,100 - werkzeug - INFO - 127.0.0.1 - - [17/Mar/2025 15:07:00] "POST /api/chat HTTP/1.1" 200 -
2025-03-17 15:07:16,438 - model.intent_classifier - ERROR - Model or tokenizer not initialized
2025-03-17 15:07:16,438 - model.chatbot_engine - INFO - Classified intent: {'intent': 'database_query_list', 'confidence': 0.5}
2025-03-17 15:07:16,438 - query_processor - INFO - Direct query processing for: show me all Traders
2025-03-17 15:07:16,438 - query_processor - INFO - Generated SQL from natural language: SELECT traders.name, traders.registration_date FROM traders LIMIT 100
2025-03-17 15:07:16,443 - werkzeug - INFO - 127.0.0.1 - - [17/Mar/2025 15:07:16] "POST /api/chat HTTP/1.1" 200 -
2025-03-17 15:08:07,908 - model.intent_classifier - ERROR - Model or tokenizer not initialized
2025-03-17 15:08:07,910 - model.chatbot_engine - INFO - Classified intent: {'intent': 'database_query_list', 'confidence': 0.5}
2025-03-17 15:08:07,910 - query_processor - INFO - Direct query processing for: Find traders with lowest transaction count
2025-03-17 15:08:07,910 - query_processor - INFO - Generated SQL from natural language: SELECT traders.name, traders.registration_date FROM traders, transactions LIMIT 100
2025-03-17 15:08:07,916 - werkzeug - INFO - 127.0.0.1 - - [17/Mar/2025 15:08:07] "POST /api/chat HTTP/1.1" 200 -
2025-03-17 15:44:23,304 - encryption_manager - INFO - Homomorphic encryption context initialized
2025-03-17 15:44:23,305 - __main__ - WARNING - Model not found at models/intent_classifier. Using uninitialized classifier.
2025-03-17 15:44:23,305 - model.chatbot_engine - INFO - Intent merger initialized
2025-03-17 15:44:23,305 - speech.speech_recognition - INFO - Secure speech recognition module initialized
2025-03-17 15:44:23,305 - __main__ - INFO - Speech recognition initialized successfully
2025-03-17 15:44:23,309 - __main__ - INFO - All components initialized successfully
2025-03-17 15:44:25,367 - database_connector - INFO - Connected to MySQL database: fm_database
2025-03-17 15:44:25,367 - __main__ - INFO - Initializing speech recognition routes
2025-03-17 15:44:25,370 - __main__ - INFO - Training API routes added successfully
2025-03-17 15:44:25,370 - api.flask_api - INFO - Starting server on 0.0.0.0:5000
2025-03-17 15:44:25,389 - werkzeug - INFO - [31m[1mWARNING: This is a development server. Do not use it in a production deployment. Use a production WSGI server instead.[0m
 * Running on all addresses (0.0.0.0)
 * Running on http://127.0.0.1:5000
 * Running on http://192.168.1.171:5000
2025-03-17 15:44:25,389 - werkzeug - INFO - [33mPress CTRL+C to quit[0m
2025-03-17 15:44:25,391 - werkzeug - INFO -  * Restarting with stat
2025-03-17 15:44:31,717 - encryption_manager - INFO - Homomorphic encryption context initialized
2025-03-17 15:44:31,718 - __main__ - WARNING - Model not found at models/intent_classifier. Using uninitialized classifier.
2025-03-17 15:44:31,718 - model.chatbot_engine - INFO - Intent merger initialized
2025-03-17 15:44:31,718 - speech.speech_recognition - INFO - Secure speech recognition module initialized
2025-03-17 15:44:31,718 - __main__ - INFO - Speech recognition initialized successfully
2025-03-17 15:44:31,721 - __main__ - INFO - All components initialized successfully
2025-03-17 15:44:33,786 - database_connector - INFO - Connected to MySQL database: fm_database
2025-03-17 15:44:33,786 - __main__ - INFO - Initializing speech recognition routes
2025-03-17 15:44:33,788 - __main__ - INFO - Training API routes added successfully
2025-03-17 15:44:33,789 - api.flask_api - INFO - Starting server on 0.0.0.0:5000
2025-03-17 15:44:33,800 - werkzeug - WARNING -  * Debugger is active!
2025-03-17 15:44:33,806 - werkzeug - INFO -  * Debugger PIN: 103-700-790
2025-03-17 15:44:33,840 - werkzeug - INFO - 127.0.0.1 - - [17/Mar/2025 15:44:33] "GET / HTTP/1.1" 200 -
2025-03-17 15:44:33,960 - werkzeug - INFO - 127.0.0.1 - - [17/Mar/2025 15:44:33] "[36mGET /static/css/style.css HTTP/1.1[0m" 304 -
2025-03-17 15:44:34,030 - werkzeug - INFO - 127.0.0.1 - - [17/Mar/2025 15:44:34] "[36mGET /static/js/script.js HTTP/1.1[0m" 304 -
2025-03-17 15:44:34,033 - werkzeug - INFO - 127.0.0.1 - - [17/Mar/2025 15:44:34] "[36mGET /static/js/speech.js HTTP/1.1[0m" 304 -
2025-03-17 15:44:42,508 - model.intent_classifier - ERROR - Model or tokenizer not initialized
2025-03-17 15:44:42,508 - model.chatbot_engine - INFO - Classified intent: {'intent': 'database_query_list', 'confidence': 0.5}
2025-03-17 15:44:42,508 - query_processor - INFO - Direct query processing for: List assets sorted by price in descending order
2025-03-17 15:44:42,508 - query_processor - INFO - Generated SQL from natural language: SELECT price_history.price_date, price_history.close_price, assets.name FROM orders, price_history, assets WHERE price_history.asset_id = assets.asset_id LIMIT 100
2025-03-17 15:44:42,516 - werkzeug - INFO - 127.0.0.1 - - [17/Mar/2025 15:44:42] "POST /api/chat HTTP/1.1" 200 -
2025-03-17 15:47:11,007 - model.intent_classifier - ERROR - Model or tokenizer not initialized
2025-03-17 15:47:11,007 - model.chatbot_engine - INFO - Classified intent: {'intent': 'database_query_list', 'confidence': 0.5}
2025-03-17 15:47:11,007 - query_processor - INFO - Direct query processing for: Find traders with lowest transaction count
2025-03-17 15:47:11,007 - query_processor - INFO - Generated SQL from natural language: SELECT traders.name, traders.registration_date FROM transactions, traders LIMIT 100
2025-03-17 15:47:11,013 - werkzeug - INFO - 127.0.0.1 - - [17/Mar/2025 15:47:11] "POST /api/chat HTTP/1.1" 200 -
2025-03-17 15:47:47,494 - model.intent_classifier - ERROR - Model or tokenizer not initialized
2025-03-17 15:47:47,494 - model.chatbot_engine - INFO - Classified intent: {'intent': 'database_query_list', 'confidence': 0.5}
2025-03-17 15:47:47,496 - query_processor - INFO - Direct query processing for: Sort trades by date in ascending order
2025-03-17 15:47:47,496 - query_processor - INFO - Generated SQL from natural language: SELECT orders.order_date, trades.trade_date FROM orders, trades WHERE orders.trade_id = trades.trade_id LIMIT 100
2025-03-17 15:47:47,498 - werkzeug - INFO - 127.0.0.1 - - [17/Mar/2025 15:47:47] "POST /api/chat HTTP/1.1" 200 -
2025-03-17 15:48:22,966 - model.intent_classifier - ERROR - Model or tokenizer not initialized
2025-03-17 15:48:22,966 - model.chatbot_engine - INFO - Classified intent: {'intent': 'database_query_list', 'confidence': 0.5}
2025-03-17 15:48:22,967 - query_processor - INFO - Direct query processing for: Display the assets with median price
2025-03-17 15:48:22,967 - query_processor - INFO - Generated SQL from natural language: SELECT price_history.price_date, price_history.close_price, assets.name FROM price_history, assets WHERE price_history.asset_id = assets.asset_id LIMIT 100
2025-03-17 15:48:22,970 - werkzeug - INFO - 127.0.0.1 - - [17/Mar/2025 15:48:22] "POST /api/chat HTTP/1.1" 200 -
2025-03-17 16:16:42,137 - encryption_manager - INFO - Homomorphic encryption context initialized
2025-03-17 16:16:42,137 - __main__ - WARNING - Model not found at models/intent_classifier. Using uninitialized classifier.
2025-03-17 16:16:42,139 - model.chatbot_engine - INFO - Intent merger initialized
2025-03-17 16:16:42,139 - speech.speech_recognition - INFO - Secure speech recognition module initialized
2025-03-17 16:16:42,139 - __main__ - INFO - Speech recognition initialized successfully
2025-03-17 16:16:42,142 - __main__ - INFO - All components initialized successfully
2025-03-17 16:16:44,211 - database_connector - INFO - Connected to MySQL database: fm_database
2025-03-17 16:16:44,211 - __main__ - INFO - Initializing speech recognition routes
2025-03-17 16:16:44,213 - __main__ - INFO - Training API routes added successfully
2025-03-17 16:16:44,213 - api.flask_api - INFO - Starting server on 0.0.0.0:5000
2025-03-17 16:16:44,225 - werkzeug - INFO - [31m[1mWARNING: This is a development server. Do not use it in a production deployment. Use a production WSGI server instead.[0m
 * Running on all addresses (0.0.0.0)
 * Running on http://127.0.0.1:5000
 * Running on http://192.168.1.171:5000
2025-03-17 16:16:44,225 - werkzeug - INFO - [33mPress CTRL+C to quit[0m
2025-03-17 16:16:44,227 - werkzeug - INFO -  * Restarting with stat
2025-03-17 16:16:48,675 - encryption_manager - INFO - Homomorphic encryption context initialized
2025-03-17 16:16:48,675 - __main__ - WARNING - Model not found at models/intent_classifier. Using uninitialized classifier.
2025-03-17 16:16:48,677 - model.chatbot_engine - INFO - Intent merger initialized
2025-03-17 16:16:48,677 - speech.speech_recognition - INFO - Secure speech recognition module initialized
2025-03-17 16:16:48,677 - __main__ - INFO - Speech recognition initialized successfully
2025-03-17 16:16:48,680 - __main__ - INFO - All components initialized successfully
2025-03-17 16:16:50,731 - database_connector - INFO - Connected to MySQL database: fm_database
2025-03-17 16:16:50,731 - __main__ - INFO - Initializing speech recognition routes
2025-03-17 16:16:50,733 - __main__ - INFO - Training API routes added successfully
2025-03-17 16:16:50,733 - api.flask_api - INFO - Starting server on 0.0.0.0:5000
2025-03-17 16:16:50,742 - werkzeug - WARNING -  * Debugger is active!
2025-03-17 16:16:50,746 - werkzeug - INFO -  * Debugger PIN: 103-700-790
2025-03-17 16:16:50,772 - werkzeug - INFO - 127.0.0.1 - - [17/Mar/2025 16:16:50] "GET / HTTP/1.1" 200 -
2025-03-17 16:16:50,854 - werkzeug - INFO - 127.0.0.1 - - [17/Mar/2025 16:16:50] "[36mGET /static/css/style.css HTTP/1.1[0m" 304 -
2025-03-17 16:16:50,877 - werkzeug - INFO - 127.0.0.1 - - [17/Mar/2025 16:16:50] "[36mGET /static/js/script.js HTTP/1.1[0m" 304 -
2025-03-17 16:16:50,879 - werkzeug - INFO - 127.0.0.1 - - [17/Mar/2025 16:16:50] "[36mGET /static/js/speech.js HTTP/1.1[0m" 304 -
2025-03-17 16:18:57,764 - model.intent_classifier - ERROR - Model or tokenizer not initialized
2025-03-17 16:18:57,764 - quick_intent_merger - INFO - Original ML classification: database_query_list with confidence 0.5
2025-03-17 16:18:57,764 - quick_intent_merger - INFO - Pattern matches: ['\\b(sort|order|arrange).*(descending|desc|high to low|largest to smallest)', '\\b(sort|order|arrange|list).*\\b(by|on)\\b']
2025-03-17 16:18:57,764 - quick_intent_merger - INFO - Low ML confidence (0.5). Using pattern match: {'intent': 'database_query_sort', 'sub_intent': 'database_query_sort_descending'}
2025-03-17 16:18:57,764 - quick_intent_merger - INFO - Final intent classification: {'intent': 'database_query_sort', 'confidence': 0.9, 'sub_intent': 'database_query_sort_descending'}
2025-03-17 16:18:57,764 - model.chatbot_engine - INFO - Classified intent: {'intent': 'database_query_sort', 'confidence': 0.9, 'sub_intent': 'database_query_sort_descending'}
2025-03-17 16:18:57,764 - model.chatbot_engine - INFO - Sub-intent: database_query_sort_descending, Parent intent: database_query_sort
2025-03-17 16:18:57,764 - query_processor - INFO - Processing query with intent: database_query_sort, sub-intent: database_query_sort_descending, confidence: 0.9
2025-03-17 16:18:57,765 - query_processor - INFO - Query semantics: {'entity_type': 'assets', 'attribute': 'price', 'aggregation': None, 'operation': 'sort_desc', 'constraints': []}
2025-03-17 16:18:57,765 - model.chatbot_engine - ERROR - Error processing user input: 'QueryProcessor' object has no attribute '_handle_list_query'
2025-03-17 16:18:57,766 - werkzeug - INFO - 127.0.0.1 - - [17/Mar/2025 16:18:57] "POST /api/chat HTTP/1.1" 200 -
2025-03-17 16:32:29,494 - encryption_manager - INFO - Homomorphic encryption context initialized
2025-03-17 16:32:29,494 - __main__ - WARNING - Model not found at models/intent_classifier. Using uninitialized classifier.
2025-03-17 16:32:29,496 - model.chatbot_engine - INFO - Intent merger initialized
2025-03-17 16:32:29,496 - speech.speech_recognition - INFO - Secure speech recognition module initialized
2025-03-17 16:32:29,496 - __main__ - INFO - Speech recognition initialized successfully
2025-03-17 16:32:29,500 - __main__ - INFO - All components initialized successfully
2025-03-17 16:32:31,555 - database_connector - INFO - Connected to MySQL database: fm_database
2025-03-17 16:32:31,556 - __main__ - INFO - Initializing speech recognition routes
2025-03-17 16:32:31,557 - __main__ - INFO - Training API routes added successfully
2025-03-17 16:32:31,557 - api.flask_api - INFO - Starting server on 0.0.0.0:5000
2025-03-17 16:32:31,568 - werkzeug - INFO - [31m[1mWARNING: This is a development server. Do not use it in a production deployment. Use a production WSGI server instead.[0m
 * Running on all addresses (0.0.0.0)
 * Running on http://127.0.0.1:5000
 * Running on http://192.168.1.171:5000
2025-03-17 16:32:31,569 - werkzeug - INFO - [33mPress CTRL+C to quit[0m
2025-03-17 16:32:31,571 - werkzeug - INFO -  * Restarting with stat
2025-03-17 16:32:36,079 - encryption_manager - INFO - Homomorphic encryption context initialized
2025-03-17 16:32:36,080 - __main__ - WARNING - Model not found at models/intent_classifier. Using uninitialized classifier.
2025-03-17 16:32:36,082 - model.chatbot_engine - INFO - Intent merger initialized
2025-03-17 16:32:36,082 - speech.speech_recognition - INFO - Secure speech recognition module initialized
2025-03-17 16:32:36,082 - __main__ - INFO - Speech recognition initialized successfully
2025-03-17 16:32:36,084 - __main__ - INFO - All components initialized successfully
2025-03-17 16:32:38,140 - database_connector - INFO - Connected to MySQL database: fm_database
2025-03-17 16:32:38,141 - __main__ - INFO - Initializing speech recognition routes
2025-03-17 16:32:38,142 - __main__ - INFO - Training API routes added successfully
2025-03-17 16:32:38,142 - api.flask_api - INFO - Starting server on 0.0.0.0:5000
2025-03-17 16:32:38,151 - werkzeug - WARNING -  * Debugger is active!
2025-03-17 16:32:38,155 - werkzeug - INFO -  * Debugger PIN: 103-700-790
2025-03-17 16:32:38,179 - werkzeug - INFO - 127.0.0.1 - - [17/Mar/2025 16:32:38] "GET / HTTP/1.1" 200 -
2025-03-17 16:32:38,279 - werkzeug - INFO - 127.0.0.1 - - [17/Mar/2025 16:32:38] "[36mGET /static/js/script.js HTTP/1.1[0m" 304 -
2025-03-17 16:32:38,282 - werkzeug - INFO - 127.0.0.1 - - [17/Mar/2025 16:32:38] "[36mGET /static/js/speech.js HTTP/1.1[0m" 304 -
2025-03-17 16:32:38,284 - werkzeug - INFO - 127.0.0.1 - - [17/Mar/2025 16:32:38] "[36mGET /static/css/style.css HTTP/1.1[0m" 304 -
2025-03-17 16:32:43,796 - model.intent_classifier - ERROR - Model or tokenizer not initialized
2025-03-17 16:32:43,796 - quick_intent_merger - INFO - Original ML classification: database_query_list with confidence 0.5
2025-03-17 16:32:43,797 - quick_intent_merger - INFO - Pattern matches: ['\\b(sort|order|arrange).*(descending|desc|high to low|largest to smallest)', '\\b(sort|order|arrange|list).*\\b(by|on)\\b']
2025-03-17 16:32:43,797 - quick_intent_merger - INFO - Low ML confidence (0.5). Using pattern match: {'intent': 'database_query_sort', 'sub_intent': 'database_query_sort_descending'}
2025-03-17 16:32:43,797 - quick_intent_merger - INFO - Final intent classification: {'intent': 'database_query_sort', 'confidence': 0.9, 'sub_intent': 'database_query_sort_descending'}
2025-03-17 16:32:43,797 - model.chatbot_engine - INFO - Classified intent: {'intent': 'database_query_sort', 'confidence': 0.9, 'sub_intent': 'database_query_sort_descending'}
2025-03-17 16:32:43,797 - model.chatbot_engine - INFO - Sub-intent: database_query_sort_descending, Parent intent: database_query_sort
2025-03-17 16:32:43,799 - model.chatbot_engine - INFO - Query semantics: {'entity_type': 'assets', 'attribute': 'price', 'aggregation': None, 'operation': 'sort_desc', 'constraints': []}
2025-03-17 16:32:43,799 - query_processor - INFO - Processing query with intent: database_query_sort, sub-intent: database_query_sort_descending, confidence: 0.9
2025-03-17 16:32:43,799 - query_processor - INFO - Query semantics: {'entity_type': 'assets', 'attribute': 'price', 'aggregation': None, 'operation': 'sort_desc', 'constraints': []}
2025-03-17 16:32:43,799 - model.chatbot_engine - ERROR - Error processing user input: 'QueryProcessor' object has no attribute '_handle_list_query'
2025-03-17 16:32:43,799 - werkzeug - INFO - 127.0.0.1 - - [17/Mar/2025 16:32:43] "POST /api/chat HTTP/1.1" 200 -
2025-03-17 16:41:04,119 - encryption_manager - INFO - Homomorphic encryption context initialized
2025-03-17 16:41:04,120 - __main__ - WARNING - Model not found at models/intent_classifier. Using uninitialized classifier.
2025-03-17 16:41:04,121 - model.chatbot_engine - INFO - Intent merger initialized
2025-03-17 16:41:04,121 - speech.speech_recognition - INFO - Secure speech recognition module initialized
2025-03-17 16:41:04,121 - __main__ - INFO - Speech recognition initialized successfully
2025-03-17 16:41:04,125 - __main__ - INFO - All components initialized successfully
2025-03-17 16:41:06,179 - database_connector - INFO - Connected to MySQL database: fm_database
2025-03-17 16:41:06,179 - __main__ - INFO - Initializing speech recognition routes
2025-03-17 16:41:06,181 - __main__ - INFO - Training API routes added successfully
2025-03-17 16:41:06,181 - api.flask_api - INFO - Starting server on 0.0.0.0:5000
2025-03-17 16:41:06,199 - werkzeug - INFO - [31m[1mWARNING: This is a development server. Do not use it in a production deployment. Use a production WSGI server instead.[0m
 * Running on all addresses (0.0.0.0)
 * Running on http://127.0.0.1:5000
 * Running on http://192.168.1.171:5000
2025-03-17 16:41:06,199 - werkzeug - INFO - [33mPress CTRL+C to quit[0m
2025-03-17 16:41:06,201 - werkzeug - INFO -  * Restarting with stat
2025-03-17 16:41:10,640 - encryption_manager - INFO - Homomorphic encryption context initialized
2025-03-17 16:41:10,640 - __main__ - WARNING - Model not found at models/intent_classifier. Using uninitialized classifier.
2025-03-17 16:41:10,642 - model.chatbot_engine - INFO - Intent merger initialized
2025-03-17 16:41:10,642 - speech.speech_recognition - INFO - Secure speech recognition module initialized
2025-03-17 16:41:10,642 - __main__ - INFO - Speech recognition initialized successfully
2025-03-17 16:41:10,644 - __main__ - INFO - All components initialized successfully
2025-03-17 16:41:12,686 - database_connector - INFO - Connected to MySQL database: fm_database
2025-03-17 16:41:12,687 - __main__ - INFO - Initializing speech recognition routes
2025-03-17 16:41:12,688 - __main__ - INFO - Training API routes added successfully
2025-03-17 16:41:12,689 - api.flask_api - INFO - Starting server on 0.0.0.0:5000
2025-03-17 16:41:12,696 - werkzeug - WARNING -  * Debugger is active!
2025-03-17 16:41:12,700 - werkzeug - INFO -  * Debugger PIN: 103-700-790
2025-03-17 16:41:12,725 - werkzeug - INFO - 127.0.0.1 - - [17/Mar/2025 16:41:12] "GET / HTTP/1.1" 200 -
2025-03-17 16:41:12,808 - werkzeug - INFO - 127.0.0.1 - - [17/Mar/2025 16:41:12] "[36mGET /static/css/style.css HTTP/1.1[0m" 304 -
2025-03-17 16:41:12,825 - werkzeug - INFO - 127.0.0.1 - - [17/Mar/2025 16:41:12] "[36mGET /static/js/script.js HTTP/1.1[0m" 304 -
2025-03-17 16:41:12,830 - werkzeug - INFO - 127.0.0.1 - - [17/Mar/2025 16:41:12] "[36mGET /static/js/speech.js HTTP/1.1[0m" 304 -
2025-03-17 16:41:17,054 - model.intent_classifier - ERROR - Model or tokenizer not initialized
2025-03-17 16:41:17,055 - quick_intent_merger - INFO - Original ML classification: database_query_list with confidence 0.5
2025-03-17 16:41:17,062 - quick_intent_merger - INFO - Pattern matches: ['\\b(sort|order|arrange).*(descending|desc|high to low|largest to smallest)', '\\b(sort|order|arrange).*(ascending|asc|low to high|smallest to largest)', '\\b(sort|order|arrange|list).*\\b(by|on)\\b', '\\b(highest|maximum|most|top|greatest|largest|biggest)', '\\b(lowest|minimum|least|bottom|smallest|cheapest|worst)', '\\b(median|middle|average|mid|center|mean)', '\\b(show|display|list|get|find|retrieve)\\b.*\\b(all|every)\\b', '\\b(all details|more details|detailed|complete|all information|everything about|all data|show all|all fields|full record)', '\\b(recent|latest|newest|current|fresh|just added|new)', '\\b(where|with|having|that have|filter)\\b', '\\b(encrypted|sensitive|private|personal|email|contact|license|phone)']
2025-03-17 16:41:17,063 - quick_intent_merger - INFO - Low ML confidence (0.5). Using pattern match: {'intent': 'database_query_sort', 'sub_intent': 'database_query_sort_descending'}
2025-03-17 16:41:17,063 - quick_intent_merger - INFO - Final intent classification: {'intent': 'database_query_sort', 'confidence': 0.9, 'sub_intent': 'database_query_sort_descending'}
2025-03-17 16:41:17,063 - model.chatbot_engine - INFO - Classified intent: {'intent': 'database_query_sort', 'confidence': 0.9, 'sub_intent': 'database_query_sort_descending'}
2025-03-17 16:41:17,063 - model.chatbot_engine - INFO - Sub-intent: database_query_sort_descending, Parent intent: database_query_sort
2025-03-17 16:41:17,065 - model.chatbot_engine - INFO - Query semantics: {'entity_type': 'markets', 'attribute': 'transaction_count', 'aggregation': 'count', 'operation': 'max', 'constraints': [('original', 'logic')]}
2025-03-17 16:41:17,065 - query_processor - INFO - Processing query with intent: database_query_sort, sub-intent: database_query_sort_descending, confidence: 0.9
2025-03-17 16:41:17,066 - query_processor - INFO - Query semantics: {'entity_type': 'markets', 'attribute': 'transaction_count', 'aggregation': 'count', 'operation': 'max', 'constraints': [('original', 'logic')]}
2025-03-17 16:41:17,066 - query_processor - INFO - Generated SQL query: SELECT markets.name, markets.location, COUNT(transactions.transaction_id) as transaction_count FROM markets WHERE markets.market_id = trades.market_id AND traders.trader_id = trades.trader_id AND traders.trader_id = accounts.trader_id AND accounts.account_id = transactions.account_id GROUP BY markets.market_id ORDER BY transaction_count DESC LIMIT 10
2025-03-17 16:41:17,067 - database_connector - ERROR - Error executing query: 1054 (42S22): Unknown column 'transactions.transaction_id' in 'field list'
2025-03-17 16:41:17,068 - query_processor - INFO - No results returned from database
2025-03-17 16:41:17,068 - werkzeug - INFO - 127.0.0.1 - - [17/Mar/2025 16:41:17] "POST /api/chat HTTP/1.1" 200 -
2025-03-17 16:41:24,548 - model.intent_classifier - ERROR - Model or tokenizer not initialized
2025-03-17 16:41:24,549 - quick_intent_merger - INFO - Original ML classification: database_query_list with confidence 0.5
2025-03-17 16:41:24,549 - quick_intent_merger - INFO - Pattern matches: ['\\b(sort|order|arrange).*(descending|desc|high to low|largest to smallest)', '\\b(sort|order|arrange|list).*\\b(by|on)\\b']
2025-03-17 16:41:24,549 - quick_intent_merger - INFO - Low ML confidence (0.5). Using pattern match: {'intent': 'database_query_sort', 'sub_intent': 'database_query_sort_descending'}
2025-03-17 16:41:24,549 - quick_intent_merger - INFO - Final intent classification: {'intent': 'database_query_sort', 'confidence': 0.9, 'sub_intent': 'database_query_sort_descending'}
2025-03-17 16:41:24,549 - model.chatbot_engine - INFO - Classified intent: {'intent': 'database_query_sort', 'confidence': 0.9, 'sub_intent': 'database_query_sort_descending'}
2025-03-17 16:41:24,549 - model.chatbot_engine - INFO - Sub-intent: database_query_sort_descending, Parent intent: database_query_sort
2025-03-17 16:41:24,549 - model.chatbot_engine - INFO - Query semantics: {'entity_type': 'assets', 'attribute': 'price', 'aggregation': None, 'operation': 'sort_desc', 'constraints': []}
2025-03-17 16:41:24,549 - query_processor - INFO - Processing query with intent: database_query_sort, sub-intent: database_query_sort_descending, confidence: 0.9
2025-03-17 16:41:24,551 - query_processor - INFO - Query semantics: {'entity_type': 'assets', 'attribute': 'price', 'aggregation': None, 'operation': 'sort_desc', 'constraints': []}
2025-03-17 16:41:24,551 - query_processor - INFO - Generated SQL query: SELECT assets.name, assets.asset_type, trades.price FROM assets WHERE assets.asset_id = trades.asset_id AND assets.asset_id = price_history.asset_id ORDER BY trades.price DESC LIMIT 10
2025-03-17 16:41:24,551 - database_connector - ERROR - Error executing query: 1054 (42S22): Unknown column 'trades.price' in 'field list'
2025-03-17 16:41:24,551 - query_processor - INFO - No results returned from database
2025-03-17 16:41:24,552 - werkzeug - INFO - 127.0.0.1 - - [17/Mar/2025 16:41:24] "POST /api/chat HTTP/1.1" 200 -
2025-03-17 16:41:46,938 - model.intent_classifier - ERROR - Model or tokenizer not initialized
2025-03-17 16:41:46,938 - quick_intent_merger - INFO - Original ML classification: database_query_list with confidence 0.5
2025-03-17 16:41:46,938 - quick_intent_merger - INFO - Pattern matches: ['\\b(highest|maximum|most|top|greatest|largest|biggest)', '\\b(where|with|having|that have|filter)\\b']
2025-03-17 16:41:46,938 - quick_intent_merger - INFO - Low ML confidence (0.5). Using pattern match: {'intent': 'database_query_comparative', 'sub_intent': 'database_query_comparative_highest'}
2025-03-17 16:41:46,938 - quick_intent_merger - INFO - Final intent classification: {'intent': 'database_query_comparative', 'confidence': 0.9, 'sub_intent': 'database_query_comparative_highest'}
2025-03-17 16:41:46,938 - model.chatbot_engine - INFO - Classified intent: {'intent': 'database_query_comparative', 'confidence': 0.9, 'sub_intent': 'database_query_comparative_highest'}
2025-03-17 16:41:46,938 - model.chatbot_engine - INFO - Sub-intent: database_query_comparative_highest, Parent intent: database_query_comparative
2025-03-17 16:41:46,939 - model.chatbot_engine - INFO - Query semantics: {'entity_type': 'traders', 'attribute': 'trade_count', 'aggregation': 'count', 'operation': 'max', 'constraints': [('highest', 'account')]}
2025-03-17 16:41:46,939 - query_processor - INFO - Processing query with intent: database_query_comparative, sub-intent: database_query_comparative_highest, confidence: 0.9
2025-03-17 16:41:46,939 - query_processor - INFO - Query semantics: {'entity_type': 'traders', 'attribute': 'trade_count', 'aggregation': 'count', 'operation': 'max', 'constraints': [('highest', 'account')]}
2025-03-17 16:41:46,939 - query_processor - INFO - Generated SQL query: SELECT traders.name, traders.registration_date, COUNT(trades.trade_id) as trade_count FROM traders WHERE traders.trader_id = trades.trader_id GROUP BY traders.trader_id ORDER BY trade_count DESC LIMIT 10
2025-03-17 16:41:46,940 - database_connector - ERROR - Error executing query: 1054 (42S22): Unknown column 'trades.trade_id' in 'field list'
2025-03-17 16:41:46,940 - query_processor - INFO - No results returned from database
2025-03-17 16:41:46,941 - werkzeug - INFO - 127.0.0.1 - - [17/Mar/2025 16:41:46] "POST /api/chat HTTP/1.1" 200 -
2025-03-17 16:44:31,002 - encryption_manager - INFO - Homomorphic encryption context initialized
2025-03-17 16:44:31,003 - __main__ - WARNING - Model not found at models/intent_classifier. Using uninitialized classifier.
2025-03-17 16:44:31,004 - model.chatbot_engine - INFO - Intent merger initialized
2025-03-17 16:44:31,005 - speech.speech_recognition - INFO - Secure speech recognition module initialized
2025-03-17 16:44:31,005 - __main__ - INFO - Speech recognition initialized successfully
2025-03-17 16:44:31,007 - __main__ - INFO - All components initialized successfully
2025-03-17 16:44:33,053 - database_connector - INFO - Connected to MySQL database: fm_database
2025-03-17 16:44:33,054 - __main__ - INFO - Initializing speech recognition routes
2025-03-17 16:44:33,055 - __main__ - INFO - Training API routes added successfully
2025-03-17 16:44:33,056 - api.flask_api - INFO - Starting server on 0.0.0.0:5000
2025-03-17 16:44:33,067 - werkzeug - INFO - [31m[1mWARNING: This is a development server. Do not use it in a production deployment. Use a production WSGI server instead.[0m
 * Running on all addresses (0.0.0.0)
 * Running on http://127.0.0.1:5000
 * Running on http://192.168.1.171:5000
2025-03-17 16:44:33,067 - werkzeug - INFO - [33mPress CTRL+C to quit[0m
2025-03-17 16:44:33,068 - werkzeug - INFO -  * Restarting with stat
2025-03-17 16:44:37,482 - encryption_manager - INFO - Homomorphic encryption context initialized
2025-03-17 16:44:37,482 - __main__ - WARNING - Model not found at models/intent_classifier. Using uninitialized classifier.
2025-03-17 16:44:37,485 - model.chatbot_engine - INFO - Intent merger initialized
2025-03-17 16:44:37,485 - speech.speech_recognition - INFO - Secure speech recognition module initialized
2025-03-17 16:44:37,485 - __main__ - INFO - Speech recognition initialized successfully
2025-03-17 16:44:37,487 - __main__ - INFO - All components initialized successfully
2025-03-17 16:44:39,552 - database_connector - INFO - Connected to MySQL database: fm_database
2025-03-17 16:44:39,552 - __main__ - INFO - Initializing speech recognition routes
2025-03-17 16:44:39,554 - __main__ - INFO - Training API routes added successfully
2025-03-17 16:44:39,554 - api.flask_api - INFO - Starting server on 0.0.0.0:5000
2025-03-17 16:44:39,562 - werkzeug - WARNING -  * Debugger is active!
2025-03-17 16:44:39,566 - werkzeug - INFO -  * Debugger PIN: 103-700-790
2025-03-17 16:44:39,591 - werkzeug - INFO - 127.0.0.1 - - [17/Mar/2025 16:44:39] "GET / HTTP/1.1" 200 -
2025-03-17 16:44:39,677 - werkzeug - INFO - 127.0.0.1 - - [17/Mar/2025 16:44:39] "[36mGET /static/css/style.css HTTP/1.1[0m" 304 -
2025-03-17 16:44:39,702 - werkzeug - INFO - 127.0.0.1 - - [17/Mar/2025 16:44:39] "[36mGET /static/js/speech.js HTTP/1.1[0m" 304 -
2025-03-17 16:44:39,705 - werkzeug - INFO - 127.0.0.1 - - [17/Mar/2025 16:44:39] "[36mGET /static/js/script.js HTTP/1.1[0m" 304 -
2025-03-17 16:44:44,769 - model.intent_classifier - ERROR - Model or tokenizer not initialized
2025-03-17 16:44:44,769 - quick_intent_merger - INFO - Original ML classification: database_query_list with confidence 0.5
2025-03-17 16:44:44,770 - quick_intent_merger - INFO - Pattern matches: ['\\b(highest|maximum|most|top|greatest|largest|biggest)', '\\b(where|with|having|that have|filter)\\b']
2025-03-17 16:44:44,770 - quick_intent_merger - INFO - Low ML confidence (0.5). Using pattern match: {'intent': 'database_query_comparative', 'sub_intent': 'database_query_comparative_highest'}
2025-03-17 16:44:44,770 - quick_intent_merger - INFO - Final intent classification: {'intent': 'database_query_comparative', 'confidence': 0.9, 'sub_intent': 'database_query_comparative_highest'}
2025-03-17 16:44:44,770 - model.chatbot_engine - INFO - Classified intent: {'intent': 'database_query_comparative', 'confidence': 0.9, 'sub_intent': 'database_query_comparative_highest'}
2025-03-17 16:44:44,770 - model.chatbot_engine - INFO - Sub-intent: database_query_comparative_highest, Parent intent: database_query_comparative
2025-03-17 16:44:44,771 - model.chatbot_engine - INFO - Query semantics: {'entity_type': 'traders', 'attribute': 'trade_count', 'aggregation': 'count', 'operation': 'max', 'constraints': [('highest', 'account')]}
2025-03-17 16:44:44,771 - query_processor - INFO - Processing query with intent: database_query_comparative, sub-intent: database_query_comparative_highest, confidence: 0.9
2025-03-17 16:44:44,772 - query_processor - INFO - Query semantics: {'entity_type': 'traders', 'attribute': 'trade_count', 'aggregation': 'count', 'operation': 'max', 'constraints': [('highest', 'account')]}
2025-03-17 16:44:44,772 - query_processor - INFO - Generated SQL query: SELECT traders.name, traders.registration_date, COUNT(trades.trade_id) as trade_count FROM traders JOIN trades ON traders.trader_id = trades.trader_id WHERE traders.trader_id = trades.trader_id GROUP BY traders.trader_id ORDER BY trade_count DESC LIMIT 10
2025-03-17 16:44:44,775 - werkzeug - INFO - 127.0.0.1 - - [17/Mar/2025 16:44:44] "POST /api/chat HTTP/1.1" 200 -
2025-03-17 16:44:59,373 - model.intent_classifier - ERROR - Model or tokenizer not initialized
2025-03-17 16:44:59,374 - quick_intent_merger - INFO - Original ML classification: database_query_list with confidence 0.5
2025-03-17 16:44:59,374 - quick_intent_merger - INFO - Pattern matches: ['\\b(sort|order|arrange).*(descending|desc|high to low|largest to smallest)', '\\b(sort|order|arrange|list).*\\b(by|on)\\b']
2025-03-17 16:44:59,374 - quick_intent_merger - INFO - Low ML confidence (0.5). Using pattern match: {'intent': 'database_query_sort', 'sub_intent': 'database_query_sort_descending'}
2025-03-17 16:44:59,374 - quick_intent_merger - INFO - Final intent classification: {'intent': 'database_query_sort', 'confidence': 0.9, 'sub_intent': 'database_query_sort_descending'}
2025-03-17 16:44:59,374 - model.chatbot_engine - INFO - Classified intent: {'intent': 'database_query_sort', 'confidence': 0.9, 'sub_intent': 'database_query_sort_descending'}
2025-03-17 16:44:59,374 - model.chatbot_engine - INFO - Sub-intent: database_query_sort_descending, Parent intent: database_query_sort
2025-03-17 16:44:59,375 - model.chatbot_engine - INFO - Query semantics: {'entity_type': 'assets', 'attribute': 'price', 'aggregation': None, 'operation': 'sort_desc', 'constraints': []}
2025-03-17 16:44:59,375 - query_processor - INFO - Processing query with intent: database_query_sort, sub-intent: database_query_sort_descending, confidence: 0.9
2025-03-17 16:44:59,375 - query_processor - INFO - Query semantics: {'entity_type': 'assets', 'attribute': 'price', 'aggregation': None, 'operation': 'sort_desc', 'constraints': []}
2025-03-17 16:44:59,376 - query_processor - INFO - Generated SQL query: SELECT assets.name, assets.asset_type, trades.price FROM assets JOIN trades ON assets.asset_id = trades.asset_id JOIN price_history ON assets.asset_id = price_history.asset_id WHERE assets.asset_id = trades.asset_id AND assets.asset_id = price_history.asset_id ORDER BY trades.price DESC LIMIT 10
2025-03-17 16:44:59,388 - werkzeug - INFO - 127.0.0.1 - - [17/Mar/2025 16:44:59] "POST /api/chat HTTP/1.1" 200 -
2025-03-17 16:45:10,337 - model.intent_classifier - ERROR - Model or tokenizer not initialized
2025-03-17 16:45:10,337 - quick_intent_merger - INFO - Original ML classification: database_query_list with confidence 0.5
2025-03-17 16:45:10,337 - quick_intent_merger - INFO - Pattern matches: ['\\b(lowest|minimum|least|bottom|smallest|cheapest|worst)', '\\b(count|how many|number of|total number)', '\\b(where|with|having|that have|filter)\\b']
2025-03-17 16:45:10,337 - quick_intent_merger - INFO - Low ML confidence (0.5). Using pattern match: {'intent': 'database_query_comparative', 'sub_intent': 'database_query_comparative_lowest'}
2025-03-17 16:45:10,337 - quick_intent_merger - INFO - Final intent classification: {'intent': 'database_query_comparative', 'confidence': 0.9, 'sub_intent': 'database_query_comparative_lowest'}
2025-03-17 16:45:10,337 - model.chatbot_engine - INFO - Classified intent: {'intent': 'database_query_comparative', 'confidence': 0.9, 'sub_intent': 'database_query_comparative_lowest'}
2025-03-17 16:45:10,337 - model.chatbot_engine - INFO - Sub-intent: database_query_comparative_lowest, Parent intent: database_query_comparative
2025-03-17 16:45:10,337 - model.chatbot_engine - INFO - Query semantics: {'entity_type': 'traders', 'attribute': 'transaction_count', 'aggregation': 'count', 'operation': 'min', 'constraints': [('lowest', 'transaction')]}
2025-03-17 16:45:10,338 - query_processor - INFO - Processing query with intent: database_query_comparative, sub-intent: database_query_comparative_lowest, confidence: 0.9
2025-03-17 16:45:10,338 - query_processor - INFO - Query semantics: {'entity_type': 'traders', 'attribute': 'transaction_count', 'aggregation': 'count', 'operation': 'min', 'constraints': [('lowest', 'transaction')]}
2025-03-17 16:45:10,338 - query_processor - INFO - Generated SQL query: SELECT traders.name, traders.registration_date, COUNT(transactions.transaction_id) as transaction_count FROM traders JOIN transactions ON traders.trader_id = accounts.trader_id AND accounts.account_id = transactions.account_id WHERE traders.trader_id = accounts.trader_id AND accounts.account_id = transactions.account_id GROUP BY traders.trader_id ORDER BY transaction_count ASC LIMIT 10
2025-03-17 16:45:10,339 - database_connector - ERROR - Error executing query: 1054 (42S22): Unknown column 'accounts.trader_id' in 'where clause'
2025-03-17 16:45:10,339 - query_processor - INFO - No results returned from database
2025-03-17 16:45:10,340 - werkzeug - INFO - 127.0.0.1 - - [17/Mar/2025 16:45:10] "POST /api/chat HTTP/1.1" 200 -
2025-03-17 16:45:19,927 - model.intent_classifier - ERROR - Model or tokenizer not initialized
2025-03-17 16:45:19,927 - quick_intent_merger - INFO - Original ML classification: database_query_list with confidence 0.5
2025-03-17 16:45:19,927 - quick_intent_merger - INFO - Pattern matches: ['\\b(sort|order|arrange).*(ascending|asc|low to high|smallest to largest)', '\\b(sort|order|arrange|list).*\\b(by|on)\\b']
2025-03-17 16:45:19,927 - quick_intent_merger - INFO - Low ML confidence (0.5). Using pattern match: {'intent': 'database_query_sort', 'sub_intent': 'database_query_sort_ascending'}
2025-03-17 16:45:19,928 - quick_intent_merger - INFO - Final intent classification: {'intent': 'database_query_sort', 'confidence': 0.9, 'sub_intent': 'database_query_sort_ascending'}
2025-03-17 16:45:19,928 - model.chatbot_engine - INFO - Classified intent: {'intent': 'database_query_sort', 'confidence': 0.9, 'sub_intent': 'database_query_sort_ascending'}
2025-03-17 16:45:19,928 - model.chatbot_engine - INFO - Sub-intent: database_query_sort_ascending, Parent intent: database_query_sort
2025-03-17 16:45:19,929 - model.chatbot_engine - INFO - Query semantics: {'entity_type': 'trades', 'attribute': 'date', 'aggregation': None, 'operation': 'sort_asc', 'constraints': []}
2025-03-17 16:45:19,929 - query_processor - INFO - Processing query with intent: database_query_sort, sub-intent: database_query_sort_ascending, confidence: 0.9
2025-03-17 16:45:19,929 - query_processor - INFO - Query semantics: {'entity_type': 'trades', 'attribute': 'date', 'aggregation': None, 'operation': 'sort_asc', 'constraints': []}
2025-03-17 16:45:19,931 - query_processor - INFO - Generated SQL query: SELECT trades.trade_date, trades.quantity, trades.trade_date FROM trades JOIN orders ON trades.trade_id = orders.trade_id JOIN traders ON trades.trader_id = traders.trader_id JOIN traders ON trades.trader_id = traders.trader_id JOIN accounts ON traders.trader_id = accounts.trader_id JOIN accounts ON None JOIN transactions ON accounts.account_id = transactions.account_id JOIN assets ON trades.asset_id = assets.asset_id JOIN assets ON trades.asset_id = assets.asset_id JOIN price_history ON assets.asset_id = price_history.asset_id WHERE orders.trade_id = trades.trade_id AND traders.trader_id = trades.trader_id AND traders.trader_id = accounts.trader_id AND accounts.account_id = transactions.account_id AND assets.asset_id = trades.asset_id AND assets.asset_id = price_history.asset_id ORDER BY trades.trade_date ASC LIMIT 10
2025-03-17 16:45:19,932 - database_connector - ERROR - Error executing query: 1066 (42000): Not unique table/alias: 'traders'
2025-03-17 16:45:19,932 - query_processor - INFO - No results returned from database
2025-03-17 16:45:19,932 - werkzeug - INFO - 127.0.0.1 - - [17/Mar/2025 16:45:19] "POST /api/chat HTTP/1.1" 200 -
2025-03-17 16:45:26,640 - model.intent_classifier - ERROR - Model or tokenizer not initialized
2025-03-17 16:45:26,641 - quick_intent_merger - INFO - Original ML classification: database_query_list with confidence 0.5
2025-03-17 16:45:26,641 - quick_intent_merger - INFO - Pattern matches: ['\\b(median|middle|average|mid|center|mean)', '\\b(where|with|having|that have|filter)\\b']
2025-03-17 16:45:26,641 - quick_intent_merger - INFO - Low ML confidence (0.5). Using pattern match: {'intent': 'database_query_comparative', 'sub_intent': 'database_query_comparative_middle'}
2025-03-17 16:45:26,641 - quick_intent_merger - INFO - Final intent classification: {'intent': 'database_query_comparative', 'confidence': 0.9, 'sub_intent': 'database_query_comparative_middle'}
2025-03-17 16:45:26,641 - model.chatbot_engine - INFO - Classified intent: {'intent': 'database_query_comparative', 'confidence': 0.9, 'sub_intent': 'database_query_comparative_middle'}
2025-03-17 16:45:26,641 - model.chatbot_engine - INFO - Sub-intent: database_query_comparative_middle, Parent intent: database_query_comparative
2025-03-17 16:45:26,641 - model.chatbot_engine - INFO - Query semantics: {'entity_type': 'assets', 'attribute': 'price', 'aggregation': None, 'operation': 'avg', 'constraints': [('median', 'price')]}
2025-03-17 16:45:26,641 - query_processor - INFO - Processing query with intent: database_query_comparative, sub-intent: database_query_comparative_middle, confidence: 0.9
2025-03-17 16:45:26,641 - query_processor - INFO - Query semantics: {'entity_type': 'assets', 'attribute': 'price', 'aggregation': None, 'operation': 'avg', 'constraints': [('median', 'price')]}
2025-03-17 16:45:26,641 - query_processor - INFO - Generated SQL query: SELECT assets.name, assets.asset_type, trades.price FROM assets JOIN trades ON assets.asset_id = trades.asset_id JOIN price_history ON assets.asset_id = price_history.asset_id WHERE assets.asset_id = trades.asset_id AND assets.asset_id = price_history.asset_id LIMIT 10 OFFSET (SELECT COUNT(*)/2 - 5 FROM assets)
2025-03-17 16:45:26,642 - database_connector - ERROR - Error executing query: 1064 (42000): You have an error in your SQL syntax; check the manual that corresponds to your MySQL server version for the right syntax to use near '(SELECT COUNT(*)/2 - 5 FROM assets)' at line 1
2025-03-17 16:45:26,642 - query_processor - INFO - No results returned from database
2025-03-17 16:45:26,643 - werkzeug - INFO - 127.0.0.1 - - [17/Mar/2025 16:45:26] "POST /api/chat HTTP/1.1" 200 -
2025-03-17 16:50:32,353 - encryption_manager - INFO - Homomorphic encryption context initialized
2025-03-17 16:50:32,354 - __main__ - INFO - Loading intent classifier model from models/intent_classifier
2025-03-17 16:50:32,354 - model.intent_classifier - INFO - Loading model from directory: models/intent_classifier
2025-03-17 16:50:32,355 - model.intent_classifier - INFO - Loaded model configuration from models/intent_classifier\model_config.json
2025-03-17 16:50:32,355 - model.intent_classifier - INFO - Configuration: vocab_size=10000, embedding_dim=150, max_sequence_length=50, use_post_processor=True
2025-03-17 16:50:32,355 - model.intent_classifier - INFO - Loaded 12 intent classes from models/intent_classifier\intent_classes.json
2025-03-17 16:50:32,355 - model.intent_classifier - INFO - Using intent classes: ['database_query_comparative', 'database_query_count', 'database_query_detailed', 'database_query_filter', 'database_query_list', 'database_query_recent', 'database_query_sensitive', 'database_query_sort', 'database_query_specific_id', 'goodbye', 'greeting', 'help']
2025-03-17 16:50:32,356 - model.intent_classifier - INFO - Loaded tokenizer from models/intent_classifier\tokenizer.json
2025-03-17 16:50:35,083 - model.intent_classifier - INFO - Loaded model from models/intent_classifier\model.h5
2025-03-17 16:50:35,085 - intent_processor - INFO - Loaded 5 intent mappings
2025-03-17 16:50:35,086 - intent_processor - INFO - Loaded original intent examples
2025-03-17 16:50:35,086 - model.intent_classifier - INFO - Initialized intent post-processor
2025-03-17 16:50:35,086 - model.intent_classifier - INFO - Model, tokenizer, and intent classes successfully loaded
2025-03-17 16:50:35,088 - model.chatbot_engine - INFO - Intent merger initialized
2025-03-17 16:50:35,088 - speech.speech_recognition - INFO - Secure speech recognition module initialized
2025-03-17 16:50:35,088 - __main__ - INFO - Speech recognition initialized successfully
2025-03-17 16:50:35,090 - __main__ - INFO - All components initialized successfully
2025-03-17 16:50:37,143 - database_connector - INFO - Connected to MySQL database: fm_database
2025-03-17 16:50:37,143 - __main__ - INFO - Initializing speech recognition routes
2025-03-17 16:50:37,145 - __main__ - INFO - Training API routes added successfully
2025-03-17 16:50:37,145 - api.flask_api - INFO - Starting server on 0.0.0.0:5000
2025-03-17 16:50:37,158 - werkzeug - INFO - [31m[1mWARNING: This is a development server. Do not use it in a production deployment. Use a production WSGI server instead.[0m
 * Running on all addresses (0.0.0.0)
 * Running on http://127.0.0.1:5000
 * Running on http://192.168.1.171:5000
2025-03-17 16:50:37,159 - werkzeug - INFO - [33mPress CTRL+C to quit[0m
2025-03-17 16:50:37,161 - werkzeug - INFO -  * Restarting with stat
2025-03-17 16:50:41,599 - encryption_manager - INFO - Homomorphic encryption context initialized
2025-03-17 16:50:41,599 - __main__ - INFO - Loading intent classifier model from models/intent_classifier
2025-03-17 16:50:41,599 - model.intent_classifier - INFO - Loading model from directory: models/intent_classifier
2025-03-17 16:50:41,599 - model.intent_classifier - INFO - Loaded model configuration from models/intent_classifier\model_config.json
2025-03-17 16:50:41,600 - model.intent_classifier - INFO - Configuration: vocab_size=10000, embedding_dim=150, max_sequence_length=50, use_post_processor=True
2025-03-17 16:50:41,600 - model.intent_classifier - INFO - Loaded 12 intent classes from models/intent_classifier\intent_classes.json
2025-03-17 16:50:41,600 - model.intent_classifier - INFO - Using intent classes: ['database_query_comparative', 'database_query_count', 'database_query_detailed', 'database_query_filter', 'database_query_list', 'database_query_recent', 'database_query_sensitive', 'database_query_sort', 'database_query_specific_id', 'goodbye', 'greeting', 'help']
2025-03-17 16:50:41,601 - model.intent_classifier - INFO - Loaded tokenizer from models/intent_classifier\tokenizer.json
2025-03-17 16:50:45,779 - model.intent_classifier - INFO - Loaded model from models/intent_classifier\model.h5
2025-03-17 16:50:45,781 - intent_processor - INFO - Loaded 5 intent mappings
2025-03-17 16:50:45,783 - intent_processor - INFO - Loaded original intent examples
2025-03-17 16:50:45,783 - model.intent_classifier - INFO - Initialized intent post-processor
2025-03-17 16:50:45,783 - model.intent_classifier - INFO - Model, tokenizer, and intent classes successfully loaded
2025-03-17 16:50:45,787 - model.chatbot_engine - INFO - Intent merger initialized
2025-03-17 16:50:45,787 - speech.speech_recognition - INFO - Secure speech recognition module initialized
2025-03-17 16:50:45,787 - __main__ - INFO - Speech recognition initialized successfully
2025-03-17 16:50:45,792 - __main__ - INFO - All components initialized successfully
2025-03-17 16:50:47,840 - database_connector - INFO - Connected to MySQL database: fm_database
2025-03-17 16:50:47,840 - __main__ - INFO - Initializing speech recognition routes
2025-03-17 16:50:47,844 - __main__ - INFO - Training API routes added successfully
2025-03-17 16:50:47,844 - api.flask_api - INFO - Starting server on 0.0.0.0:5000
2025-03-17 16:50:47,856 - werkzeug - WARNING -  * Debugger is active!
2025-03-17 16:50:47,864 - werkzeug - INFO -  * Debugger PIN: 103-700-790
2025-03-17 16:50:47,903 - werkzeug - INFO - 127.0.0.1 - - [17/Mar/2025 16:50:47] "GET / HTTP/1.1" 200 -
2025-03-17 16:50:48,090 - werkzeug - INFO - 127.0.0.1 - - [17/Mar/2025 16:50:48] "[36mGET /static/js/script.js HTTP/1.1[0m" 304 -
2025-03-17 16:50:48,097 - werkzeug - INFO - 127.0.0.1 - - [17/Mar/2025 16:50:48] "[36mGET /static/css/style.css HTTP/1.1[0m" 304 -
2025-03-17 16:50:48,099 - werkzeug - INFO - 127.0.0.1 - - [17/Mar/2025 16:50:48] "[36mGET /static/js/speech.js HTTP/1.1[0m" 304 -
2025-03-17 16:50:59,477 - quick_intent_merger - INFO - Original ML classification: database_query_comparative with confidence 0.7462316155433655
2025-03-17 16:50:59,478 - quick_intent_merger - INFO - Pattern matches: ['\\b(lowest|minimum|least|bottom|smallest|cheapest|worst)', '\\b(count|how many|number of|total number)', '\\b(where|with|having|that have|filter)\\b']
2025-03-17 16:50:59,478 - quick_intent_merger - INFO - Low ML confidence (0.7462316155433655). Using pattern match: {'intent': 'database_query_comparative', 'sub_intent': 'database_query_comparative_lowest'}
2025-03-17 16:50:59,478 - quick_intent_merger - INFO - Final intent classification: {'intent': 'database_query_comparative', 'confidence': 0.9, 'sub_intent': 'database_query_comparative_lowest'}
2025-03-17 16:50:59,478 - model.chatbot_engine - INFO - Classified intent: {'intent': 'database_query_comparative', 'confidence': 0.9, 'sub_intent': 'database_query_comparative_lowest'}
2025-03-17 16:50:59,478 - model.chatbot_engine - INFO - Sub-intent: database_query_comparative_lowest, Parent intent: database_query_comparative
2025-03-17 16:50:59,479 - model.chatbot_engine - INFO - Query semantics: {'entity_type': 'traders', 'attribute': 'transaction_count', 'aggregation': 'count', 'operation': 'min', 'constraints': [('lowest', 'transaction')]}
2025-03-17 16:50:59,479 - query_processor - INFO - Processing query with intent: database_query_comparative, sub-intent: database_query_comparative_lowest, confidence: 0.9
2025-03-17 16:50:59,480 - query_processor - INFO - Query semantics: {'entity_type': 'traders', 'attribute': 'transaction_count', 'aggregation': 'count', 'operation': 'min', 'constraints': [('lowest', 'transaction')]}
2025-03-17 16:50:59,480 - query_processor - INFO - Generated SQL query: SELECT traders.name, traders.registration_date, COUNT(transactions.transaction_id) as transaction_count FROM traders JOIN transactions ON traders.trader_id = accounts.trader_id AND accounts.account_id = transactions.account_id WHERE traders.trader_id = accounts.trader_id AND accounts.account_id = transactions.account_id GROUP BY traders.trader_id ORDER BY transaction_count ASC LIMIT 10
2025-03-17 16:50:59,481 - database_connector - ERROR - Error executing query: 1054 (42S22): Unknown column 'accounts.trader_id' in 'where clause'
2025-03-17 16:50:59,481 - query_processor - INFO - No results returned from database
2025-03-17 16:50:59,482 - werkzeug - INFO - 127.0.0.1 - - [17/Mar/2025 16:50:59] "POST /api/chat HTTP/1.1" 200 -
2025-03-17 16:51:13,699 - quick_intent_merger - INFO - Original ML classification: database_query_sort with confidence 1.0
2025-03-17 16:51:13,699 - quick_intent_merger - INFO - Pattern matches: ['\\b(sort|order|arrange).*(ascending|asc|low to high|smallest to largest)', '\\b(sort|order|arrange|list).*\\b(by|on)\\b']
2025-03-17 16:51:13,699 - quick_intent_merger - INFO - Final intent classification: {'intent': 'database_query_sort', 'confidence': 1.0, 'sub_intent': 'database_query_sort_ascending', 'sub_confidence': 0.9}
2025-03-17 16:51:13,699 - model.chatbot_engine - INFO - Classified intent: {'intent': 'database_query_sort', 'confidence': 1.0, 'sub_intent': 'database_query_sort_ascending', 'sub_confidence': 0.9}
2025-03-17 16:51:13,699 - model.chatbot_engine - INFO - Sub-intent: database_query_sort_ascending, Parent intent: database_query_sort
2025-03-17 16:51:13,700 - model.chatbot_engine - INFO - Query semantics: {'entity_type': 'trades', 'attribute': 'date', 'aggregation': None, 'operation': 'sort_asc', 'constraints': []}
2025-03-17 16:51:13,700 - query_processor - INFO - Processing query with intent: database_query_sort, sub-intent: database_query_sort_ascending, confidence: 1.0
2025-03-17 16:51:13,700 - query_processor - INFO - Query semantics: {'entity_type': 'trades', 'attribute': 'date', 'aggregation': None, 'operation': 'sort_asc', 'constraints': []}
2025-03-17 16:51:13,701 - query_processor - INFO - Generated SQL query: SELECT trades.trade_date, trades.quantity, trades.trade_date FROM trades JOIN orders ON trades.trade_id = orders.trade_id JOIN traders ON trades.trader_id = traders.trader_id JOIN traders ON trades.trader_id = traders.trader_id JOIN accounts ON traders.trader_id = accounts.trader_id JOIN accounts ON None JOIN transactions ON accounts.account_id = transactions.account_id JOIN assets ON trades.asset_id = assets.asset_id JOIN assets ON trades.asset_id = assets.asset_id JOIN price_history ON assets.asset_id = price_history.asset_id WHERE orders.trade_id = trades.trade_id AND traders.trader_id = trades.trader_id AND traders.trader_id = accounts.trader_id AND accounts.account_id = transactions.account_id AND assets.asset_id = trades.asset_id AND assets.asset_id = price_history.asset_id ORDER BY trades.trade_date ASC LIMIT 10
2025-03-17 16:51:13,701 - database_connector - ERROR - Error executing query: 1066 (42000): Not unique table/alias: 'traders'
2025-03-17 16:51:13,702 - query_processor - INFO - No results returned from database
2025-03-17 16:51:13,702 - werkzeug - INFO - 127.0.0.1 - - [17/Mar/2025 16:51:13] "POST /api/chat HTTP/1.1" 200 -
2025-03-17 16:51:21,854 - quick_intent_merger - INFO - Original ML classification: database_query_comparative with confidence 1.0
2025-03-17 16:51:21,854 - quick_intent_merger - INFO - Pattern matches: ['\\b(median|middle|average|mid|center|mean)', '\\b(where|with|having|that have|filter)\\b']
2025-03-17 16:51:21,854 - quick_intent_merger - INFO - Final intent classification: {'intent': 'database_query_comparative', 'confidence': 1.0, 'sub_intent': 'database_query_comparative_middle', 'sub_confidence': 0.9}
2025-03-17 16:51:21,854 - model.chatbot_engine - INFO - Classified intent: {'intent': 'database_query_comparative', 'confidence': 1.0, 'sub_intent': 'database_query_comparative_middle', 'sub_confidence': 0.9}
2025-03-17 16:51:21,855 - model.chatbot_engine - INFO - Sub-intent: database_query_comparative_middle, Parent intent: database_query_comparative
2025-03-17 16:51:21,855 - model.chatbot_engine - INFO - Query semantics: {'entity_type': 'assets', 'attribute': 'price', 'aggregation': None, 'operation': 'avg', 'constraints': [('median', 'price')]}
2025-03-17 16:51:21,855 - query_processor - INFO - Processing query with intent: database_query_comparative, sub-intent: database_query_comparative_middle, confidence: 1.0
2025-03-17 16:51:21,855 - query_processor - INFO - Query semantics: {'entity_type': 'assets', 'attribute': 'price', 'aggregation': None, 'operation': 'avg', 'constraints': [('median', 'price')]}
2025-03-17 16:51:21,855 - query_processor - INFO - Generated SQL query: SELECT assets.name, assets.asset_type, trades.price FROM assets JOIN trades ON assets.asset_id = trades.asset_id JOIN price_history ON assets.asset_id = price_history.asset_id WHERE assets.asset_id = trades.asset_id AND assets.asset_id = price_history.asset_id LIMIT 10 OFFSET (SELECT COUNT(*)/2 - 5 FROM assets)
2025-03-17 16:51:21,855 - database_connector - ERROR - Error executing query: 1064 (42000): You have an error in your SQL syntax; check the manual that corresponds to your MySQL server version for the right syntax to use near '(SELECT COUNT(*)/2 - 5 FROM assets)' at line 1
2025-03-17 16:51:21,855 - query_processor - INFO - No results returned from database
2025-03-17 16:51:21,856 - werkzeug - INFO - 127.0.0.1 - - [17/Mar/2025 16:51:21] "POST /api/chat HTTP/1.1" 200 -
2025-03-18 12:32:22,288 - encryption_manager - INFO - Homomorphic encryption context initialized
2025-03-18 12:32:22,297 - __main__ - INFO - Loading intent classifier model from models/intent_classifier
2025-03-18 12:32:22,297 - model.intent_classifier - INFO - Loading model from directory: models/intent_classifier
2025-03-18 12:32:22,298 - model.intent_classifier - INFO - Loaded model configuration from models/intent_classifier\model_config.json
2025-03-18 12:32:22,298 - model.intent_classifier - INFO - Configuration: vocab_size=10000, embedding_dim=150, max_sequence_length=50, use_post_processor=True
2025-03-18 12:32:22,298 - model.intent_classifier - INFO - Loaded 12 intent classes from models/intent_classifier\intent_classes.json
2025-03-18 12:32:22,298 - model.intent_classifier - INFO - Using intent classes: ['database_query_comparative', 'database_query_count', 'database_query_detailed', 'database_query_filter', 'database_query_list', 'database_query_recent', 'database_query_sensitive', 'database_query_sort', 'database_query_specific_id', 'goodbye', 'greeting', 'help']
2025-03-18 12:32:22,299 - model.intent_classifier - INFO - Loaded tokenizer from models/intent_classifier\tokenizer.json
2025-03-18 12:32:25,528 - model.intent_classifier - INFO - Loaded model from models/intent_classifier\model.h5
2025-03-18 12:32:25,530 - intent_processor - INFO - Loaded 5 intent mappings
2025-03-18 12:32:25,532 - intent_processor - INFO - Loaded original intent examples
2025-03-18 12:32:25,532 - model.intent_classifier - INFO - Initialized intent post-processor
2025-03-18 12:32:25,532 - model.intent_classifier - INFO - Model, tokenizer, and intent classes successfully loaded
2025-03-18 12:32:25,534 - model.chatbot_engine - INFO - Intent merger initialized
2025-03-18 12:32:25,534 - speech.speech_recognition - INFO - Secure speech recognition module initialized
2025-03-18 12:32:25,534 - __main__ - INFO - Speech recognition initialized successfully
2025-03-18 12:32:25,537 - __main__ - INFO - All components initialized successfully
2025-03-18 12:32:27,636 - database_connector - INFO - Connected to MySQL database: fm_database
2025-03-18 12:32:27,637 - __main__ - INFO - Initializing speech recognition routes
2025-03-18 12:32:27,638 - __main__ - INFO - Training API routes added successfully
2025-03-18 12:32:27,639 - api.flask_api - INFO - Starting server on 0.0.0.0:5000
2025-03-18 12:32:27,655 - werkzeug - INFO - [31m[1mWARNING: This is a development server. Do not use it in a production deployment. Use a production WSGI server instead.[0m
 * Running on all addresses (0.0.0.0)
 * Running on http://127.0.0.1:5000
 * Running on http://192.168.1.171:5000
2025-03-18 12:32:27,655 - werkzeug - INFO - [33mPress CTRL+C to quit[0m
2025-03-18 12:32:27,658 - werkzeug - INFO -  * Restarting with stat
2025-03-18 12:32:32,120 - encryption_manager - INFO - Homomorphic encryption context initialized
2025-03-18 12:32:32,121 - __main__ - INFO - Loading intent classifier model from models/intent_classifier
2025-03-18 12:32:32,121 - model.intent_classifier - INFO - Loading model from directory: models/intent_classifier
2025-03-18 12:32:32,121 - model.intent_classifier - INFO - Loaded model configuration from models/intent_classifier\model_config.json
2025-03-18 12:32:32,121 - model.intent_classifier - INFO - Configuration: vocab_size=10000, embedding_dim=150, max_sequence_length=50, use_post_processor=True
2025-03-18 12:32:32,121 - model.intent_classifier - INFO - Loaded 12 intent classes from models/intent_classifier\intent_classes.json
2025-03-18 12:32:32,121 - model.intent_classifier - INFO - Using intent classes: ['database_query_comparative', 'database_query_count', 'database_query_detailed', 'database_query_filter', 'database_query_list', 'database_query_recent', 'database_query_sensitive', 'database_query_sort', 'database_query_specific_id', 'goodbye', 'greeting', 'help']
2025-03-18 12:32:32,122 - model.intent_classifier - INFO - Loaded tokenizer from models/intent_classifier\tokenizer.json
2025-03-18 12:32:36,251 - model.intent_classifier - INFO - Loaded model from models/intent_classifier\model.h5
2025-03-18 12:32:36,252 - intent_processor - INFO - Loaded 5 intent mappings
2025-03-18 12:32:36,254 - intent_processor - INFO - Loaded original intent examples
2025-03-18 12:32:36,254 - model.intent_classifier - INFO - Initialized intent post-processor
2025-03-18 12:32:36,254 - model.intent_classifier - INFO - Model, tokenizer, and intent classes successfully loaded
2025-03-18 12:32:36,258 - model.chatbot_engine - INFO - Intent merger initialized
2025-03-18 12:32:36,258 - speech.speech_recognition - INFO - Secure speech recognition module initialized
2025-03-18 12:32:36,258 - __main__ - INFO - Speech recognition initialized successfully
2025-03-18 12:32:36,262 - __main__ - INFO - All components initialized successfully
2025-03-18 12:32:38,308 - database_connector - INFO - Connected to MySQL database: fm_database
2025-03-18 12:32:38,309 - __main__ - INFO - Initializing speech recognition routes
2025-03-18 12:32:38,311 - __main__ - INFO - Training API routes added successfully
2025-03-18 12:32:38,312 - api.flask_api - INFO - Starting server on 0.0.0.0:5000
2025-03-18 12:32:38,324 - werkzeug - WARNING -  * Debugger is active!
2025-03-18 12:32:38,329 - werkzeug - INFO -  * Debugger PIN: 103-700-790
2025-03-18 12:32:38,378 - werkzeug - INFO - 127.0.0.1 - - [18/Mar/2025 12:32:38] "GET / HTTP/1.1" 200 -
2025-03-18 12:32:38,562 - werkzeug - INFO - 127.0.0.1 - - [18/Mar/2025 12:32:38] "[36mGET /static/js/speech.js HTTP/1.1[0m" 304 -
2025-03-18 12:32:38,566 - werkzeug - INFO - 127.0.0.1 - - [18/Mar/2025 12:32:38] "[36mGET /static/js/script.js HTTP/1.1[0m" 304 -
2025-03-18 12:32:38,568 - werkzeug - INFO - 127.0.0.1 - - [18/Mar/2025 12:32:38] "[36mGET /static/css/style.css HTTP/1.1[0m" 304 -
2025-03-18 12:32:38,678 - werkzeug - INFO - 127.0.0.1 - - [18/Mar/2025 12:32:38] "[33mGET /favicon.ico HTTP/1.1[0m" 404 -
2025-03-18 12:32:52,120 - quick_intent_merger - INFO - Original ML classification: database_query_comparative with confidence 1.0
2025-03-18 12:32:52,120 - quick_intent_merger - INFO - Pattern matches: ['\\b(highest|maximum|most|top|greatest|largest|biggest)', '\\b(where|with|having|that have|filter)\\b']
2025-03-18 12:32:52,121 - quick_intent_merger - INFO - Final intent classification: {'intent': 'database_query_comparative', 'confidence': 1.0, 'sub_intent': 'database_query_comparative_highest', 'sub_confidence': 0.9}
2025-03-18 12:32:52,121 - model.chatbot_engine - INFO - Classified intent: {'intent': 'database_query_comparative', 'confidence': 1.0, 'sub_intent': 'database_query_comparative_highest', 'sub_confidence': 0.9}
2025-03-18 12:32:52,121 - model.chatbot_engine - INFO - Sub-intent: database_query_comparative_highest, Parent intent: database_query_comparative
2025-03-18 12:32:52,122 - model.chatbot_engine - INFO - Query semantics: {'entity_type': 'traders', 'attribute': 'trade_count', 'aggregation': 'count', 'operation': 'max', 'constraints': [('highest', 'account')]}
2025-03-18 12:32:52,122 - query_processor - INFO - Processing query with intent: database_query_comparative, sub-intent: database_query_comparative_highest, confidence: 1.0
2025-03-18 12:32:52,122 - query_processor - INFO - Query semantics: {'entity_type': 'traders', 'attribute': 'trade_count', 'aggregation': 'count', 'operation': 'max', 'constraints': [('highest', 'account')]}
2025-03-18 12:32:52,122 - query_processor - INFO - Generated SQL query: SELECT traders.name, traders.registration_date, COUNT(trades.trade_id) as trade_count FROM traders JOIN trades ON traders.trader_id = trades.trader_id WHERE traders.trader_id = trades.trader_id GROUP BY traders.trader_id ORDER BY trade_count DESC LIMIT 10
2025-03-18 12:32:52,159 - werkzeug - INFO - 127.0.0.1 - - [18/Mar/2025 12:32:52] "POST /api/chat HTTP/1.1" 200 -
2025-03-18 12:33:02,744 - quick_intent_merger - INFO - Original ML classification: database_query_sort with confidence 1.0
2025-03-18 12:33:02,746 - quick_intent_merger - INFO - Pattern matches: ['\\b(sort|order|arrange).*(descending|desc|high to low|largest to smallest)', '\\b(sort|order|arrange|list).*\\b(by|on)\\b']
2025-03-18 12:33:02,746 - quick_intent_merger - INFO - Final intent classification: {'intent': 'database_query_sort', 'confidence': 1.0, 'sub_intent': 'database_query_sort_descending', 'sub_confidence': 0.9}
2025-03-18 12:33:02,746 - model.chatbot_engine - INFO - Classified intent: {'intent': 'database_query_sort', 'confidence': 1.0, 'sub_intent': 'database_query_sort_descending', 'sub_confidence': 0.9}
2025-03-18 12:33:02,746 - model.chatbot_engine - INFO - Sub-intent: database_query_sort_descending, Parent intent: database_query_sort
2025-03-18 12:33:02,746 - model.chatbot_engine - INFO - Query semantics: {'entity_type': 'assets', 'attribute': 'price', 'aggregation': None, 'operation': 'sort_desc', 'constraints': []}
2025-03-18 12:33:02,746 - query_processor - INFO - Processing query with intent: database_query_sort, sub-intent: database_query_sort_descending, confidence: 1.0
2025-03-18 12:33:02,746 - query_processor - INFO - Query semantics: {'entity_type': 'assets', 'attribute': 'price', 'aggregation': None, 'operation': 'sort_desc', 'constraints': []}
2025-03-18 12:33:02,748 - query_processor - INFO - Generated SQL query: SELECT assets.name, assets.asset_type, trades.price FROM assets JOIN trades ON assets.asset_id = trades.asset_id JOIN price_history ON assets.asset_id = price_history.asset_id WHERE assets.asset_id = trades.asset_id AND assets.asset_id = price_history.asset_id ORDER BY trades.price DESC LIMIT 10
2025-03-18 12:33:02,771 - werkzeug - INFO - 127.0.0.1 - - [18/Mar/2025 12:33:02] "POST /api/chat HTTP/1.1" 200 -
2025-03-18 12:33:12,619 - quick_intent_merger - INFO - Original ML classification: database_query_comparative with confidence 0.7462316155433655
2025-03-18 12:33:12,619 - quick_intent_merger - INFO - Pattern matches: ['\\b(lowest|minimum|least|bottom|smallest|cheapest|worst)', '\\b(count|how many|number of|total number)', '\\b(where|with|having|that have|filter)\\b']
2025-03-18 12:33:12,620 - quick_intent_merger - INFO - Low ML confidence (0.7462316155433655). Using pattern match: {'intent': 'database_query_comparative', 'sub_intent': 'database_query_comparative_lowest'}
2025-03-18 12:33:12,620 - quick_intent_merger - INFO - Final intent classification: {'intent': 'database_query_comparative', 'confidence': 0.9, 'sub_intent': 'database_query_comparative_lowest'}
2025-03-18 12:33:12,620 - model.chatbot_engine - INFO - Classified intent: {'intent': 'database_query_comparative', 'confidence': 0.9, 'sub_intent': 'database_query_comparative_lowest'}
2025-03-18 12:33:12,621 - model.chatbot_engine - INFO - Sub-intent: database_query_comparative_lowest, Parent intent: database_query_comparative
2025-03-18 12:33:12,621 - model.chatbot_engine - INFO - Query semantics: {'entity_type': 'traders', 'attribute': 'transaction_count', 'aggregation': 'count', 'operation': 'min', 'constraints': [('lowest', 'transaction')]}
2025-03-18 12:33:12,621 - query_processor - INFO - Processing query with intent: database_query_comparative, sub-intent: database_query_comparative_lowest, confidence: 0.9
2025-03-18 12:33:12,621 - query_processor - INFO - Query semantics: {'entity_type': 'traders', 'attribute': 'transaction_count', 'aggregation': 'count', 'operation': 'min', 'constraints': [('lowest', 'transaction')]}
2025-03-18 12:33:12,621 - query_processor - INFO - Generated SQL query: SELECT traders.name, traders.registration_date, COUNT(transactions.transaction_id) as transaction_count FROM traders JOIN transactions ON traders.trader_id = accounts.trader_id AND accounts.account_id = transactions.account_id WHERE traders.trader_id = accounts.trader_id AND accounts.account_id = transactions.account_id GROUP BY traders.trader_id ORDER BY transaction_count ASC LIMIT 10
2025-03-18 12:33:12,624 - database_connector - ERROR - Error executing query: 1054 (42S22): Unknown column 'accounts.trader_id' in 'where clause'
2025-03-18 12:33:12,624 - query_processor - INFO - No results returned from database
2025-03-18 12:33:12,624 - werkzeug - INFO - 127.0.0.1 - - [18/Mar/2025 12:33:12] "POST /api/chat HTTP/1.1" 200 -
2025-03-18 12:35:27,256 - quick_intent_merger - INFO - Original ML classification: database_query_sort with confidence 1.0
2025-03-18 12:35:27,257 - quick_intent_merger - INFO - Pattern matches: ['\\b(sort|order|arrange).*(ascending|asc|low to high|smallest to largest)', '\\b(sort|order|arrange|list).*\\b(by|on)\\b']
2025-03-18 12:35:27,257 - quick_intent_merger - INFO - Final intent classification: {'intent': 'database_query_sort', 'confidence': 1.0, 'sub_intent': 'database_query_sort_ascending', 'sub_confidence': 0.9}
2025-03-18 12:35:27,257 - model.chatbot_engine - INFO - Classified intent: {'intent': 'database_query_sort', 'confidence': 1.0, 'sub_intent': 'database_query_sort_ascending', 'sub_confidence': 0.9}
2025-03-18 12:35:27,257 - model.chatbot_engine - INFO - Sub-intent: database_query_sort_ascending, Parent intent: database_query_sort
2025-03-18 12:35:27,258 - model.chatbot_engine - INFO - Query semantics: {'entity_type': 'trades', 'attribute': 'date', 'aggregation': None, 'operation': 'sort_asc', 'constraints': []}
2025-03-18 12:35:27,258 - query_processor - INFO - Processing query with intent: database_query_sort, sub-intent: database_query_sort_ascending, confidence: 1.0
2025-03-18 12:35:27,258 - query_processor - INFO - Query semantics: {'entity_type': 'trades', 'attribute': 'date', 'aggregation': None, 'operation': 'sort_asc', 'constraints': []}
2025-03-18 12:35:27,259 - query_processor - INFO - Generated SQL query: SELECT trades.trade_date, trades.quantity, trades.trade_date FROM trades JOIN orders ON trades.trade_id = orders.trade_id JOIN traders ON trades.trader_id = traders.trader_id JOIN traders ON trades.trader_id = traders.trader_id JOIN accounts ON traders.trader_id = accounts.trader_id JOIN accounts ON None JOIN transactions ON accounts.account_id = transactions.account_id JOIN assets ON trades.asset_id = assets.asset_id JOIN assets ON trades.asset_id = assets.asset_id JOIN price_history ON assets.asset_id = price_history.asset_id WHERE orders.trade_id = trades.trade_id AND traders.trader_id = trades.trader_id AND traders.trader_id = accounts.trader_id AND accounts.account_id = transactions.account_id AND assets.asset_id = trades.asset_id AND assets.asset_id = price_history.asset_id ORDER BY trades.trade_date ASC LIMIT 10
2025-03-18 12:35:27,260 - database_connector - ERROR - Error executing query: 1066 (42000): Not unique table/alias: 'traders'
2025-03-18 12:35:27,260 - query_processor - INFO - No results returned from database
2025-03-18 12:35:27,260 - werkzeug - INFO - 127.0.0.1 - - [18/Mar/2025 12:35:27] "POST /api/chat HTTP/1.1" 200 -
2025-03-18 12:35:35,241 - quick_intent_merger - INFO - Original ML classification: database_query_comparative with confidence 1.0
2025-03-18 12:35:35,241 - quick_intent_merger - INFO - Pattern matches: ['\\b(median|middle|average|mid|center|mean)', '\\b(where|with|having|that have|filter)\\b']
2025-03-18 12:35:35,241 - quick_intent_merger - INFO - Final intent classification: {'intent': 'database_query_comparative', 'confidence': 1.0, 'sub_intent': 'database_query_comparative_middle', 'sub_confidence': 0.9}
2025-03-18 12:35:35,241 - model.chatbot_engine - INFO - Classified intent: {'intent': 'database_query_comparative', 'confidence': 1.0, 'sub_intent': 'database_query_comparative_middle', 'sub_confidence': 0.9}
2025-03-18 12:35:35,242 - model.chatbot_engine - INFO - Sub-intent: database_query_comparative_middle, Parent intent: database_query_comparative
2025-03-18 12:35:35,242 - model.chatbot_engine - INFO - Query semantics: {'entity_type': 'assets', 'attribute': 'price', 'aggregation': None, 'operation': 'avg', 'constraints': [('median', 'price')]}
2025-03-18 12:35:35,242 - query_processor - INFO - Processing query with intent: database_query_comparative, sub-intent: database_query_comparative_middle, confidence: 1.0
2025-03-18 12:35:35,242 - query_processor - INFO - Query semantics: {'entity_type': 'assets', 'attribute': 'price', 'aggregation': None, 'operation': 'avg', 'constraints': [('median', 'price')]}
2025-03-18 12:35:35,242 - query_processor - INFO - Generated SQL query: SELECT assets.name, assets.asset_type, trades.price FROM assets JOIN trades ON assets.asset_id = trades.asset_id JOIN price_history ON assets.asset_id = price_history.asset_id WHERE assets.asset_id = trades.asset_id AND assets.asset_id = price_history.asset_id LIMIT 10 OFFSET (SELECT COUNT(*)/2 - 5 FROM assets)
2025-03-18 12:35:35,243 - database_connector - ERROR - Error executing query: 1064 (42000): You have an error in your SQL syntax; check the manual that corresponds to your MySQL server version for the right syntax to use near '(SELECT COUNT(*)/2 - 5 FROM assets)' at line 1
2025-03-18 12:35:35,243 - query_processor - INFO - No results returned from database
2025-03-18 12:35:35,244 - werkzeug - INFO - 127.0.0.1 - - [18/Mar/2025 12:35:35] "POST /api/chat HTTP/1.1" 200 -
2025-03-18 14:06:15,784 - encryption_manager - INFO - Homomorphic encryption context initialized
2025-03-18 14:06:15,785 - __main__ - WARNING - Model not found at models/intent_classifier. Using uninitialized classifier.
2025-03-18 14:06:15,787 - model.chatbot_engine - INFO - Intent merger initialized
2025-03-18 14:06:15,787 - speech.speech_recognition - INFO - Secure speech recognition module initialized
2025-03-18 14:06:15,787 - __main__ - INFO - Speech recognition initialized successfully
2025-03-18 14:06:15,791 - __main__ - INFO - All components initialized successfully
2025-03-18 14:06:17,821 - database_connector - INFO - Connected to MySQL database: fm_database
2025-03-18 14:06:17,822 - __main__ - INFO - Initializing speech recognition routes
2025-03-18 14:06:17,824 - __main__ - INFO - Training API routes added successfully
2025-03-18 14:06:17,824 - api.flask_api - INFO - Starting server on 0.0.0.0:5000
2025-03-18 14:06:17,848 - werkzeug - INFO - [31m[1mWARNING: This is a development server. Do not use it in a production deployment. Use a production WSGI server instead.[0m
 * Running on all addresses (0.0.0.0)
 * Running on http://127.0.0.1:5000
 * Running on http://192.168.1.171:5000
2025-03-18 14:06:17,848 - werkzeug - INFO - [33mPress CTRL+C to quit[0m
2025-03-18 14:06:17,850 - werkzeug - INFO -  * Restarting with stat
2025-03-18 14:06:23,927 - encryption_manager - INFO - Homomorphic encryption context initialized
2025-03-18 14:06:23,929 - __main__ - WARNING - Model not found at models/intent_classifier. Using uninitialized classifier.
2025-03-18 14:06:23,932 - model.chatbot_engine - INFO - Intent merger initialized
2025-03-18 14:06:23,932 - speech.speech_recognition - INFO - Secure speech recognition module initialized
2025-03-18 14:06:23,932 - __main__ - INFO - Speech recognition initialized successfully
2025-03-18 14:06:23,937 - __main__ - INFO - All components initialized successfully
2025-03-18 14:06:25,982 - database_connector - INFO - Connected to MySQL database: fm_database
2025-03-18 14:06:25,982 - __main__ - INFO - Initializing speech recognition routes
2025-03-18 14:06:25,985 - __main__ - INFO - Training API routes added successfully
2025-03-18 14:06:25,985 - api.flask_api - INFO - Starting server on 0.0.0.0:5000
2025-03-18 14:06:25,996 - werkzeug - WARNING -  * Debugger is active!
2025-03-18 14:06:26,001 - werkzeug - INFO -  * Debugger PIN: 103-700-790
2025-03-18 14:06:26,035 - werkzeug - INFO - 127.0.0.1 - - [18/Mar/2025 14:06:26] "GET / HTTP/1.1" 200 -
2025-03-18 14:06:26,180 - werkzeug - INFO - 127.0.0.1 - - [18/Mar/2025 14:06:26] "[36mGET /static/js/script.js HTTP/1.1[0m" 304 -
2025-03-18 14:06:26,193 - werkzeug - INFO - 127.0.0.1 - - [18/Mar/2025 14:06:26] "[36mGET /static/css/style.css HTTP/1.1[0m" 304 -
2025-03-18 14:06:26,203 - werkzeug - INFO - 127.0.0.1 - - [18/Mar/2025 14:06:26] "[36mGET /static/js/speech.js HTTP/1.1[0m" 304 -
2025-03-18 14:06:29,639 - model.intent_classifier - ERROR - Model or tokenizer not initialized
2025-03-18 14:06:29,639 - quick_intent_merger - INFO - Original ML classification: database_query_list with confidence 0.5
2025-03-18 14:06:29,639 - quick_intent_merger - INFO - Pattern matches: ['\\b(highest|maximum|most|top|greatest|largest|biggest)', '\\b(where|with|having|that have|filter)\\b']
2025-03-18 14:06:29,639 - quick_intent_merger - INFO - Low ML confidence (0.5). Using pattern match: {'intent': 'database_query_comparative', 'sub_intent': 'database_query_comparative_highest'}
2025-03-18 14:06:29,642 - quick_intent_merger - INFO - Final intent classification: {'intent': 'database_query_comparative', 'confidence': 0.9, 'sub_intent': 'database_query_comparative_highest'}
2025-03-18 14:06:29,642 - model.chatbot_engine - INFO - Classified intent: {'intent': 'database_query_comparative', 'confidence': 0.9, 'sub_intent': 'database_query_comparative_highest'}
2025-03-18 14:06:29,642 - model.chatbot_engine - INFO - Sub-intent: database_query_comparative_highest, Parent intent: database_query_comparative
2025-03-18 14:06:29,642 - model.chatbot_engine - INFO - Query semantics: {'entity_type': 'traders', 'attribute': 'trade_count', 'aggregation': 'count', 'operation': 'max', 'constraints': [('highest', 'account')]}
2025-03-18 14:06:29,642 - query_processor - INFO - Processing query with intent: database_query_comparative, sub-intent: database_query_comparative_highest, confidence: 0.9
2025-03-18 14:06:29,642 - query_processor - INFO - Query semantics: {'entity_type': 'traders', 'attribute': 'trade_count', 'aggregation': 'count', 'operation': 'max', 'constraints': [('highest', 'account')]}
2025-03-18 14:06:29,643 - query_processor - INFO - Generated SQL query: SELECT traders.name, traders.registration_date, COUNT(trades.trade_id) as trade_count FROM traders JOIN trades ON traders.trader_id = trades.trader_id WHERE traders.trader_id = trades.trader_id GROUP BY traders.trader_id ORDER BY trade_count DESC LIMIT 10
2025-03-18 14:06:29,645 - werkzeug - INFO - 127.0.0.1 - - [18/Mar/2025 14:06:29] "POST /api/chat HTTP/1.1" 200 -
2025-03-18 14:06:38,426 - model.intent_classifier - ERROR - Model or tokenizer not initialized
2025-03-18 14:06:38,426 - quick_intent_merger - INFO - Original ML classification: database_query_list with confidence 0.5
2025-03-18 14:06:38,426 - quick_intent_merger - INFO - Pattern matches: ['\\b(sort|order|arrange).*(descending|desc|high to low|largest to smallest)', '\\b(sort|order|arrange|list).*\\b(by|on)\\b']
2025-03-18 14:06:38,428 - quick_intent_merger - INFO - Low ML confidence (0.5). Using pattern match: {'intent': 'database_query_sort', 'sub_intent': 'database_query_sort_descending'}
2025-03-18 14:06:38,428 - quick_intent_merger - INFO - Final intent classification: {'intent': 'database_query_sort', 'confidence': 0.9, 'sub_intent': 'database_query_sort_descending'}
2025-03-18 14:06:38,428 - model.chatbot_engine - INFO - Classified intent: {'intent': 'database_query_sort', 'confidence': 0.9, 'sub_intent': 'database_query_sort_descending'}
2025-03-18 14:06:38,428 - model.chatbot_engine - INFO - Sub-intent: database_query_sort_descending, Parent intent: database_query_sort
2025-03-18 14:06:38,428 - model.chatbot_engine - INFO - Query semantics: {'entity_type': 'assets', 'attribute': 'price', 'aggregation': None, 'operation': 'sort_desc', 'constraints': []}
2025-03-18 14:06:38,428 - query_processor - INFO - Processing query with intent: database_query_sort, sub-intent: database_query_sort_descending, confidence: 0.9
2025-03-18 14:06:38,428 - query_processor - INFO - Query semantics: {'entity_type': 'assets', 'attribute': 'price', 'aggregation': None, 'operation': 'sort_desc', 'constraints': []}
2025-03-18 14:06:38,428 - model.chatbot_engine - ERROR - Error processing user input: QueryProcessor._handle_sort_query() takes 2 positional arguments but 4 were given
2025-03-18 14:06:38,430 - werkzeug - INFO - 127.0.0.1 - - [18/Mar/2025 14:06:38] "POST /api/chat HTTP/1.1" 200 -
2025-03-18 14:06:49,254 - model.intent_classifier - ERROR - Model or tokenizer not initialized
2025-03-18 14:06:49,254 - quick_intent_merger - INFO - Original ML classification: database_query_list with confidence 0.5
2025-03-18 14:06:49,254 - quick_intent_merger - INFO - Pattern matches: ['\\b(lowest|minimum|least|bottom|smallest|cheapest|worst)', '\\b(count|how many|number of|total number)', '\\b(where|with|having|that have|filter)\\b']
2025-03-18 14:06:49,254 - quick_intent_merger - INFO - Low ML confidence (0.5). Using pattern match: {'intent': 'database_query_comparative', 'sub_intent': 'database_query_comparative_lowest'}
2025-03-18 14:06:49,254 - quick_intent_merger - INFO - Final intent classification: {'intent': 'database_query_comparative', 'confidence': 0.9, 'sub_intent': 'database_query_comparative_lowest'}
2025-03-18 14:06:49,254 - model.chatbot_engine - INFO - Classified intent: {'intent': 'database_query_comparative', 'confidence': 0.9, 'sub_intent': 'database_query_comparative_lowest'}
2025-03-18 14:06:49,254 - model.chatbot_engine - INFO - Sub-intent: database_query_comparative_lowest, Parent intent: database_query_comparative
2025-03-18 14:06:49,257 - model.chatbot_engine - INFO - Query semantics: {'entity_type': 'traders', 'attribute': 'transaction_count', 'aggregation': 'count', 'operation': 'min', 'constraints': [('lowest', 'transaction')]}
2025-03-18 14:06:49,257 - query_processor - INFO - Processing query with intent: database_query_comparative, sub-intent: database_query_comparative_lowest, confidence: 0.9
2025-03-18 14:06:49,257 - query_processor - INFO - Query semantics: {'entity_type': 'traders', 'attribute': 'transaction_count', 'aggregation': 'count', 'operation': 'min', 'constraints': [('lowest', 'transaction')]}
2025-03-18 14:06:49,257 - query_processor - INFO - Generated SQL query: SELECT traders.name, traders.registration_date, COUNT(transactions.transaction_id) as transaction_count FROM traders JOIN accounts ON traders.trader_id = accounts.trader_id JOIN accounts ON traders.trader_id = accounts.trader_id JOIN transactions ON accounts.account_id = transactions.account_id WHERE traders.trader_id = accounts.trader_id AND accounts.account_id = transactions.account_id GROUP BY traders.trader_id ORDER BY transaction_count ASC LIMIT 10
2025-03-18 14:06:49,257 - database_connector - ERROR - Error executing query: 1066 (42000): Not unique table/alias: 'accounts'
2025-03-18 14:06:49,257 - query_processor - INFO - No results returned from database
2025-03-18 14:06:49,260 - werkzeug - INFO - 127.0.0.1 - - [18/Mar/2025 14:06:49] "POST /api/chat HTTP/1.1" 200 -
2025-03-18 14:06:54,953 - model.intent_classifier - ERROR - Model or tokenizer not initialized
2025-03-18 14:06:54,953 - quick_intent_merger - INFO - Original ML classification: database_query_list with confidence 0.5
2025-03-18 14:06:54,955 - quick_intent_merger - INFO - Pattern matches: ['\\b(sort|order|arrange).*(ascending|asc|low to high|smallest to largest)', '\\b(sort|order|arrange|list).*\\b(by|on)\\b']
2025-03-18 14:06:54,955 - quick_intent_merger - INFO - Low ML confidence (0.5). Using pattern match: {'intent': 'database_query_sort', 'sub_intent': 'database_query_sort_ascending'}
2025-03-18 14:06:54,955 - quick_intent_merger - INFO - Final intent classification: {'intent': 'database_query_sort', 'confidence': 0.9, 'sub_intent': 'database_query_sort_ascending'}
2025-03-18 14:06:54,955 - model.chatbot_engine - INFO - Classified intent: {'intent': 'database_query_sort', 'confidence': 0.9, 'sub_intent': 'database_query_sort_ascending'}
2025-03-18 14:06:54,955 - model.chatbot_engine - INFO - Sub-intent: database_query_sort_ascending, Parent intent: database_query_sort
2025-03-18 14:06:54,955 - model.chatbot_engine - INFO - Query semantics: {'entity_type': 'trades', 'attribute': 'date', 'aggregation': None, 'operation': 'sort_asc', 'constraints': []}
2025-03-18 14:06:54,955 - query_processor - INFO - Processing query with intent: database_query_sort, sub-intent: database_query_sort_ascending, confidence: 0.9
2025-03-18 14:06:54,956 - query_processor - INFO - Query semantics: {'entity_type': 'trades', 'attribute': 'date', 'aggregation': None, 'operation': 'sort_asc', 'constraints': []}
2025-03-18 14:06:54,956 - model.chatbot_engine - ERROR - Error processing user input: QueryProcessor._handle_sort_query() takes 2 positional arguments but 4 were given
2025-03-18 14:06:54,956 - werkzeug - INFO - 127.0.0.1 - - [18/Mar/2025 14:06:54] "POST /api/chat HTTP/1.1" 200 -
2025-03-18 14:07:00,478 - model.intent_classifier - ERROR - Model or tokenizer not initialized
2025-03-18 14:07:00,478 - quick_intent_merger - INFO - Original ML classification: database_query_list with confidence 0.5
2025-03-18 14:07:00,478 - quick_intent_merger - INFO - Pattern matches: ['\\b(median|middle|average|mid|center|mean)', '\\b(where|with|having|that have|filter)\\b']
2025-03-18 14:07:00,478 - quick_intent_merger - INFO - Low ML confidence (0.5). Using pattern match: {'intent': 'database_query_comparative', 'sub_intent': 'database_query_comparative_middle'}
2025-03-18 14:07:00,478 - quick_intent_merger - INFO - Final intent classification: {'intent': 'database_query_comparative', 'confidence': 0.9, 'sub_intent': 'database_query_comparative_middle'}
2025-03-18 14:07:00,478 - model.chatbot_engine - INFO - Classified intent: {'intent': 'database_query_comparative', 'confidence': 0.9, 'sub_intent': 'database_query_comparative_middle'}
2025-03-18 14:07:00,478 - model.chatbot_engine - INFO - Sub-intent: database_query_comparative_middle, Parent intent: database_query_comparative
2025-03-18 14:07:00,479 - model.chatbot_engine - INFO - Query semantics: {'entity_type': 'assets', 'attribute': 'price', 'aggregation': None, 'operation': 'avg', 'constraints': [('median', 'price')]}
2025-03-18 14:07:00,479 - query_processor - INFO - Processing query with intent: database_query_comparative, sub-intent: database_query_comparative_middle, confidence: 0.9
2025-03-18 14:07:00,479 - query_processor - INFO - Query semantics: {'entity_type': 'assets', 'attribute': 'price', 'aggregation': None, 'operation': 'avg', 'constraints': [('median', 'price')]}
2025-03-18 14:07:00,479 - query_processor - INFO - Generated SQL query: SELECT assets.name, assets.asset_type, trades.price FROM assets JOIN trades ON assets.asset_id = trades.asset_id JOIN price_history ON assets.asset_id = price_history.asset_id WHERE assets.asset_id = trades.asset_id AND assets.asset_id = price_history.asset_id LIMIT 10 OFFSET (SELECT COUNT(*)/2 - 5 FROM assets)
2025-03-18 14:07:00,479 - database_connector - ERROR - Error executing query: 1064 (42000): You have an error in your SQL syntax; check the manual that corresponds to your MySQL server version for the right syntax to use near '(SELECT COUNT(*)/2 - 5 FROM assets)' at line 1
2025-03-18 14:07:00,479 - query_processor - INFO - No results returned from database
2025-03-18 14:07:00,479 - werkzeug - INFO - 127.0.0.1 - - [18/Mar/2025 14:07:00] "POST /api/chat HTTP/1.1" 200 -
2025-03-18 14:09:34,547 - encryption_manager - INFO - Homomorphic encryption context initialized
2025-03-18 14:09:34,548 - __main__ - INFO - Loading intent classifier model from models/intent_classifier
2025-03-18 14:09:34,548 - model.intent_classifier - INFO - Loading model from directory: models/intent_classifier
2025-03-18 14:09:34,548 - model.intent_classifier - INFO - Loaded model configuration from models/intent_classifier\model_config.json
2025-03-18 14:09:34,548 - model.intent_classifier - INFO - Configuration: vocab_size=10000, embedding_dim=150, max_sequence_length=50, use_post_processor=True
2025-03-18 14:09:34,548 - model.intent_classifier - INFO - Loaded 12 intent classes from models/intent_classifier\intent_classes.json
2025-03-18 14:09:34,549 - model.intent_classifier - INFO - Using intent classes: ['database_query_comparative', 'database_query_count', 'database_query_detailed', 'database_query_filter', 'database_query_list', 'database_query_recent', 'database_query_sensitive', 'database_query_sort', 'database_query_specific_id', 'goodbye', 'greeting', 'help']
2025-03-18 14:09:34,549 - model.intent_classifier - INFO - Loaded tokenizer from models/intent_classifier\tokenizer.json
2025-03-18 14:09:35,649 - model.intent_classifier - INFO - Loaded model from models/intent_classifier\model.h5
2025-03-18 14:09:35,651 - intent_processor - INFO - Loaded 5 intent mappings
2025-03-18 14:09:35,652 - intent_processor - INFO - Loaded original intent examples
2025-03-18 14:09:35,652 - model.intent_classifier - INFO - Initialized intent post-processor
2025-03-18 14:09:35,653 - model.intent_classifier - INFO - Model, tokenizer, and intent classes successfully loaded
2025-03-18 14:09:35,656 - model.chatbot_engine - INFO - Intent merger initialized
2025-03-18 14:09:35,656 - speech.speech_recognition - INFO - Secure speech recognition module initialized
2025-03-18 14:09:35,656 - __main__ - INFO - Speech recognition initialized successfully
2025-03-18 14:09:35,661 - __main__ - INFO - All components initialized successfully
2025-03-18 14:09:37,714 - database_connector - INFO - Connected to MySQL database: fm_database
2025-03-18 14:09:37,714 - __main__ - INFO - Initializing speech recognition routes
2025-03-18 14:09:37,717 - __main__ - INFO - Training API routes added successfully
2025-03-18 14:09:37,717 - api.flask_api - INFO - Starting server on 0.0.0.0:5000
2025-03-18 14:09:37,734 - werkzeug - INFO - [31m[1mWARNING: This is a development server. Do not use it in a production deployment. Use a production WSGI server instead.[0m
 * Running on all addresses (0.0.0.0)
 * Running on http://127.0.0.1:5000
 * Running on http://192.168.1.171:5000
2025-03-18 14:09:37,734 - werkzeug - INFO - [33mPress CTRL+C to quit[0m
2025-03-18 14:09:37,738 - werkzeug - INFO -  * Restarting with stat
2025-03-18 14:09:43,932 - encryption_manager - INFO - Homomorphic encryption context initialized
2025-03-18 14:09:43,932 - __main__ - INFO - Loading intent classifier model from models/intent_classifier
2025-03-18 14:09:43,932 - model.intent_classifier - INFO - Loading model from directory: models/intent_classifier
2025-03-18 14:09:43,932 - model.intent_classifier - INFO - Loaded model configuration from models/intent_classifier\model_config.json
2025-03-18 14:09:43,932 - model.intent_classifier - INFO - Configuration: vocab_size=10000, embedding_dim=150, max_sequence_length=50, use_post_processor=True
2025-03-18 14:09:43,932 - model.intent_classifier - INFO - Loaded 12 intent classes from models/intent_classifier\intent_classes.json
2025-03-18 14:09:43,932 - model.intent_classifier - INFO - Using intent classes: ['database_query_comparative', 'database_query_count', 'database_query_detailed', 'database_query_filter', 'database_query_list', 'database_query_recent', 'database_query_sensitive', 'database_query_sort', 'database_query_specific_id', 'goodbye', 'greeting', 'help']
2025-03-18 14:09:43,934 - model.intent_classifier - INFO - Loaded tokenizer from models/intent_classifier\tokenizer.json
2025-03-18 14:09:45,819 - model.intent_classifier - INFO - Loaded model from models/intent_classifier\model.h5
2025-03-18 14:09:45,820 - intent_processor - INFO - Loaded 5 intent mappings
2025-03-18 14:09:45,821 - intent_processor - INFO - Loaded original intent examples
2025-03-18 14:09:45,821 - model.intent_classifier - INFO - Initialized intent post-processor
2025-03-18 14:09:45,821 - model.intent_classifier - INFO - Model, tokenizer, and intent classes successfully loaded
2025-03-18 14:09:45,824 - model.chatbot_engine - INFO - Intent merger initialized
2025-03-18 14:09:45,825 - speech.speech_recognition - INFO - Secure speech recognition module initialized
2025-03-18 14:09:45,825 - __main__ - INFO - Speech recognition initialized successfully
2025-03-18 14:09:45,828 - __main__ - INFO - All components initialized successfully
2025-03-18 14:09:47,861 - database_connector - INFO - Connected to MySQL database: fm_database
2025-03-18 14:09:47,861 - __main__ - INFO - Initializing speech recognition routes
2025-03-18 14:09:47,861 - __main__ - INFO - Training API routes added successfully
2025-03-18 14:09:47,861 - api.flask_api - INFO - Starting server on 0.0.0.0:5000
2025-03-18 14:09:47,877 - werkzeug - WARNING -  * Debugger is active!
2025-03-18 14:09:47,888 - werkzeug - INFO -  * Debugger PIN: 103-700-790
2025-03-18 14:09:47,926 - werkzeug - INFO - 127.0.0.1 - - [18/Mar/2025 14:09:47] "GET / HTTP/1.1" 200 -
2025-03-18 14:09:48,140 - werkzeug - INFO - 127.0.0.1 - - [18/Mar/2025 14:09:48] "[36mGET /static/css/style.css HTTP/1.1[0m" 304 -
2025-03-18 14:09:48,156 - werkzeug - INFO - 127.0.0.1 - - [18/Mar/2025 14:09:48] "[36mGET /static/js/speech.js HTTP/1.1[0m" 304 -
2025-03-18 14:09:48,156 - werkzeug - INFO - 127.0.0.1 - - [18/Mar/2025 14:09:48] "[36mGET /static/js/script.js HTTP/1.1[0m" 304 -
2025-03-18 14:10:00,658 - quick_intent_merger - INFO - Original ML classification: database_query_sort with confidence 1.0
2025-03-18 14:10:00,658 - quick_intent_merger - INFO - Pattern matches: ['\\b(sort|order|arrange).*(descending|desc|high to low|largest to smallest)', '\\b(sort|order|arrange|list).*\\b(by|on)\\b']
2025-03-18 14:10:00,658 - quick_intent_merger - INFO - Final intent classification: {'intent': 'database_query_sort', 'confidence': 1.0, 'sub_intent': 'database_query_sort_descending', 'sub_confidence': 0.9}
2025-03-18 14:10:00,658 - model.chatbot_engine - INFO - Classified intent: {'intent': 'database_query_sort', 'confidence': 1.0, 'sub_intent': 'database_query_sort_descending', 'sub_confidence': 0.9}
2025-03-18 14:10:00,658 - model.chatbot_engine - INFO - Sub-intent: database_query_sort_descending, Parent intent: database_query_sort
2025-03-18 14:10:00,658 - model.chatbot_engine - INFO - Query semantics: {'entity_type': 'assets', 'attribute': 'price', 'aggregation': None, 'operation': 'sort_desc', 'constraints': []}
2025-03-18 14:10:00,658 - query_processor - INFO - Processing query with intent: database_query_sort, sub-intent: database_query_sort_descending, confidence: 1.0
2025-03-18 14:10:00,658 - query_processor - INFO - Query semantics: {'entity_type': 'assets', 'attribute': 'price', 'aggregation': None, 'operation': 'sort_desc', 'constraints': []}
2025-03-18 14:10:00,658 - model.chatbot_engine - ERROR - Error processing user input: QueryProcessor._handle_sort_query() takes 2 positional arguments but 4 were given
2025-03-18 14:10:00,658 - werkzeug - INFO - 127.0.0.1 - - [18/Mar/2025 14:10:00] "POST /api/chat HTTP/1.1" 200 -
2025-03-18 14:12:53,360 - encryption_manager - INFO - Homomorphic encryption context initialized
2025-03-18 14:12:53,360 - __main__ - INFO - Loading intent classifier model from models/intent_classifier
2025-03-18 14:12:53,360 - model.intent_classifier - INFO - Loading model from directory: models/intent_classifier
2025-03-18 14:12:53,360 - model.intent_classifier - INFO - Loaded model configuration from models/intent_classifier\model_config.json
2025-03-18 14:12:53,361 - model.intent_classifier - INFO - Configuration: vocab_size=10000, embedding_dim=150, max_sequence_length=50, use_post_processor=True
2025-03-18 14:12:53,361 - model.intent_classifier - INFO - Loaded 12 intent classes from models/intent_classifier\intent_classes.json
2025-03-18 14:12:53,361 - model.intent_classifier - INFO - Using intent classes: ['database_query_comparative', 'database_query_count', 'database_query_detailed', 'database_query_filter', 'database_query_list', 'database_query_recent', 'database_query_sensitive', 'database_query_sort', 'database_query_specific_id', 'goodbye', 'greeting', 'help']
2025-03-18 14:12:53,362 - model.intent_classifier - INFO - Loaded tokenizer from models/intent_classifier\tokenizer.json
2025-03-18 14:12:54,443 - model.intent_classifier - INFO - Loaded model from models/intent_classifier\model.h5
2025-03-18 14:12:54,444 - intent_processor - INFO - Loaded 5 intent mappings
2025-03-18 14:12:54,446 - intent_processor - INFO - Loaded original intent examples
2025-03-18 14:12:54,446 - model.intent_classifier - INFO - Initialized intent post-processor
2025-03-18 14:12:54,446 - model.intent_classifier - INFO - Model, tokenizer, and intent classes successfully loaded
2025-03-18 14:12:54,448 - model.chatbot_engine - INFO - Intent merger initialized
2025-03-18 14:12:54,448 - speech.speech_recognition - INFO - Secure speech recognition module initialized
2025-03-18 14:12:54,448 - __main__ - INFO - Speech recognition initialized successfully
2025-03-18 14:12:54,450 - __main__ - INFO - All components initialized successfully
2025-03-18 14:12:56,518 - database_connector - INFO - Connected to MySQL database: fm_database
2025-03-18 14:12:56,519 - __main__ - INFO - Initializing speech recognition routes
2025-03-18 14:12:56,521 - __main__ - INFO - Training API routes added successfully
2025-03-18 14:12:56,521 - api.flask_api - INFO - Starting server on 0.0.0.0:5000
2025-03-18 14:12:56,538 - werkzeug - INFO - [31m[1mWARNING: This is a development server. Do not use it in a production deployment. Use a production WSGI server instead.[0m
 * Running on all addresses (0.0.0.0)
 * Running on http://127.0.0.1:5000
 * Running on http://192.168.1.171:5000
2025-03-18 14:12:56,538 - werkzeug - INFO - [33mPress CTRL+C to quit[0m
2025-03-18 14:12:56,542 - werkzeug - INFO -  * Restarting with stat
2025-03-18 14:13:02,906 - encryption_manager - INFO - Homomorphic encryption context initialized
2025-03-18 14:13:02,906 - __main__ - INFO - Loading intent classifier model from models/intent_classifier
2025-03-18 14:13:02,906 - model.intent_classifier - INFO - Loading model from directory: models/intent_classifier
2025-03-18 14:13:02,907 - model.intent_classifier - INFO - Loaded model configuration from models/intent_classifier\model_config.json
2025-03-18 14:13:02,907 - model.intent_classifier - INFO - Configuration: vocab_size=10000, embedding_dim=150, max_sequence_length=50, use_post_processor=True
2025-03-18 14:13:02,907 - model.intent_classifier - INFO - Loaded 12 intent classes from models/intent_classifier\intent_classes.json
2025-03-18 14:13:02,907 - model.intent_classifier - INFO - Using intent classes: ['database_query_comparative', 'database_query_count', 'database_query_detailed', 'database_query_filter', 'database_query_list', 'database_query_recent', 'database_query_sensitive', 'database_query_sort', 'database_query_specific_id', 'goodbye', 'greeting', 'help']
2025-03-18 14:13:02,908 - model.intent_classifier - INFO - Loaded tokenizer from models/intent_classifier\tokenizer.json
2025-03-18 14:13:04,722 - model.intent_classifier - INFO - Loaded model from models/intent_classifier\model.h5
2025-03-18 14:13:04,722 - intent_processor - INFO - Loaded 5 intent mappings
2025-03-18 14:13:04,722 - intent_processor - INFO - Loaded original intent examples
2025-03-18 14:13:04,722 - model.intent_classifier - INFO - Initialized intent post-processor
2025-03-18 14:13:04,722 - model.intent_classifier - INFO - Model, tokenizer, and intent classes successfully loaded
2025-03-18 14:13:04,729 - model.chatbot_engine - INFO - Intent merger initialized
2025-03-18 14:13:04,729 - speech.speech_recognition - INFO - Secure speech recognition module initialized
2025-03-18 14:13:04,729 - __main__ - INFO - Speech recognition initialized successfully
2025-03-18 14:13:04,729 - __main__ - INFO - All components initialized successfully
2025-03-18 14:13:06,781 - database_connector - INFO - Connected to MySQL database: fm_database
2025-03-18 14:13:06,781 - __main__ - INFO - Initializing speech recognition routes
2025-03-18 14:13:06,783 - __main__ - INFO - Training API routes added successfully
2025-03-18 14:13:06,783 - api.flask_api - INFO - Starting server on 0.0.0.0:5000
2025-03-18 14:13:06,797 - werkzeug - WARNING -  * Debugger is active!
2025-03-18 14:13:06,806 - werkzeug - INFO -  * Debugger PIN: 103-700-790
2025-03-18 14:13:06,859 - werkzeug - INFO - 127.0.0.1 - - [18/Mar/2025 14:13:06] "GET / HTTP/1.1" 200 -
2025-03-18 14:13:07,055 - werkzeug - INFO - 127.0.0.1 - - [18/Mar/2025 14:13:07] "[36mGET /static/css/style.css HTTP/1.1[0m" 304 -
2025-03-18 14:13:07,075 - werkzeug - INFO - 127.0.0.1 - - [18/Mar/2025 14:13:07] "[36mGET /static/js/script.js HTTP/1.1[0m" 304 -
2025-03-18 14:13:07,078 - werkzeug - INFO - 127.0.0.1 - - [18/Mar/2025 14:13:07] "[36mGET /static/js/speech.js HTTP/1.1[0m" 304 -
2025-03-18 14:13:16,621 - quick_intent_merger - INFO - Original ML classification: database_query_sort with confidence 1.0
2025-03-18 14:13:16,621 - quick_intent_merger - INFO - Pattern matches: ['\\b(sort|order|arrange).*(descending|desc|high to low|largest to smallest)', '\\b(sort|order|arrange|list).*\\b(by|on)\\b']
2025-03-18 14:13:16,621 - quick_intent_merger - INFO - Final intent classification: {'intent': 'database_query_sort', 'confidence': 1.0, 'sub_intent': 'database_query_sort_descending', 'sub_confidence': 0.9}
2025-03-18 14:13:16,621 - model.chatbot_engine - INFO - Classified intent: {'intent': 'database_query_sort', 'confidence': 1.0, 'sub_intent': 'database_query_sort_descending', 'sub_confidence': 0.9}
2025-03-18 14:13:16,621 - model.chatbot_engine - INFO - Sub-intent: database_query_sort_descending, Parent intent: database_query_sort
2025-03-18 14:13:16,621 - query_processor - INFO - Processing query with intent: database_query_sort, sub-intent: database_query_sort_descending, confidence: 1.0
2025-03-18 14:13:16,621 - query_processor - INFO - Query semantics: {'entity_type': 'assets', 'attribute': 'price', 'aggregation': None, 'operation': 'sort_desc', 'constraints': []}
2025-03-18 14:13:16,621 - model.chatbot_engine - ERROR - Error processing user input: QueryProcessor._handle_sort_query() takes 2 positional arguments but 4 were given
2025-03-18 14:13:16,621 - werkzeug - INFO - 127.0.0.1 - - [18/Mar/2025 14:13:16] "POST /api/chat HTTP/1.1" 200 -
2025-03-18 14:14:56,554 - encryption_manager - INFO - Homomorphic encryption context initialized
2025-03-18 14:14:56,555 - __main__ - INFO - Loading intent classifier model from models/intent_classifier
2025-03-18 14:14:56,555 - model.intent_classifier - INFO - Loading model from directory: models/intent_classifier
2025-03-18 14:14:56,555 - model.intent_classifier - INFO - Loaded model configuration from models/intent_classifier\model_config.json
2025-03-18 14:14:56,555 - model.intent_classifier - INFO - Configuration: vocab_size=10000, embedding_dim=150, max_sequence_length=50, use_post_processor=True
2025-03-18 14:14:56,555 - model.intent_classifier - INFO - Loaded 12 intent classes from models/intent_classifier\intent_classes.json
2025-03-18 14:14:56,555 - model.intent_classifier - INFO - Using intent classes: ['database_query_comparative', 'database_query_count', 'database_query_detailed', 'database_query_filter', 'database_query_list', 'database_query_recent', 'database_query_sensitive', 'database_query_sort', 'database_query_specific_id', 'goodbye', 'greeting', 'help']
2025-03-18 14:14:56,556 - model.intent_classifier - INFO - Loaded tokenizer from models/intent_classifier\tokenizer.json
2025-03-18 14:14:57,672 - model.intent_classifier - INFO - Loaded model from models/intent_classifier\model.h5
2025-03-18 14:14:57,674 - intent_processor - INFO - Loaded 5 intent mappings
2025-03-18 14:14:57,675 - intent_processor - INFO - Loaded original intent examples
2025-03-18 14:14:57,675 - model.intent_classifier - INFO - Initialized intent post-processor
2025-03-18 14:14:57,675 - model.intent_classifier - INFO - Model, tokenizer, and intent classes successfully loaded
2025-03-18 14:14:57,678 - model.chatbot_engine - INFO - Intent merger initialized
2025-03-18 14:14:57,678 - speech.speech_recognition - INFO - Secure speech recognition module initialized
2025-03-18 14:14:57,678 - __main__ - INFO - Speech recognition initialized successfully
2025-03-18 14:14:57,682 - __main__ - INFO - All components initialized successfully
2025-03-18 14:14:59,742 - database_connector - INFO - Connected to MySQL database: fm_database
2025-03-18 14:14:59,742 - __main__ - INFO - Initializing speech recognition routes
2025-03-18 14:14:59,745 - __main__ - INFO - Training API routes added successfully
2025-03-18 14:14:59,745 - api.flask_api - INFO - Starting server on 0.0.0.0:5000
2025-03-18 14:14:59,765 - werkzeug - INFO - [31m[1mWARNING: This is a development server. Do not use it in a production deployment. Use a production WSGI server instead.[0m
 * Running on all addresses (0.0.0.0)
 * Running on http://127.0.0.1:5000
 * Running on http://192.168.1.171:5000
2025-03-18 14:14:59,765 - werkzeug - INFO - [33mPress CTRL+C to quit[0m
2025-03-18 14:14:59,767 - werkzeug - INFO -  * Restarting with stat
2025-03-18 14:15:06,118 - encryption_manager - INFO - Homomorphic encryption context initialized
2025-03-18 14:15:06,118 - __main__ - INFO - Loading intent classifier model from models/intent_classifier
2025-03-18 14:15:06,118 - model.intent_classifier - INFO - Loading model from directory: models/intent_classifier
2025-03-18 14:15:06,119 - model.intent_classifier - INFO - Loaded model configuration from models/intent_classifier\model_config.json
2025-03-18 14:15:06,119 - model.intent_classifier - INFO - Configuration: vocab_size=10000, embedding_dim=150, max_sequence_length=50, use_post_processor=True
2025-03-18 14:15:06,119 - model.intent_classifier - INFO - Loaded 12 intent classes from models/intent_classifier\intent_classes.json
2025-03-18 14:15:06,119 - model.intent_classifier - INFO - Using intent classes: ['database_query_comparative', 'database_query_count', 'database_query_detailed', 'database_query_filter', 'database_query_list', 'database_query_recent', 'database_query_sensitive', 'database_query_sort', 'database_query_specific_id', 'goodbye', 'greeting', 'help']
2025-03-18 14:15:06,120 - model.intent_classifier - INFO - Loaded tokenizer from models/intent_classifier\tokenizer.json
2025-03-18 14:15:07,866 - model.intent_classifier - INFO - Loaded model from models/intent_classifier\model.h5
2025-03-18 14:15:07,866 - intent_processor - INFO - Loaded 5 intent mappings
2025-03-18 14:15:07,868 - intent_processor - INFO - Loaded original intent examples
2025-03-18 14:15:07,868 - model.intent_classifier - INFO - Initialized intent post-processor
2025-03-18 14:15:07,868 - model.intent_classifier - INFO - Model, tokenizer, and intent classes successfully loaded
2025-03-18 14:15:07,868 - model.chatbot_engine - INFO - Intent merger initialized
2025-03-18 14:15:07,868 - speech.speech_recognition - INFO - Secure speech recognition module initialized
2025-03-18 14:15:07,868 - __main__ - INFO - Speech recognition initialized successfully
2025-03-18 14:15:07,878 - __main__ - INFO - All components initialized successfully
2025-03-18 14:15:09,933 - database_connector - INFO - Connected to MySQL database: fm_database
2025-03-18 14:15:09,933 - __main__ - INFO - Initializing speech recognition routes
2025-03-18 14:15:09,936 - __main__ - INFO - Training API routes added successfully
2025-03-18 14:15:09,936 - api.flask_api - INFO - Starting server on 0.0.0.0:5000
2025-03-18 14:15:09,952 - werkzeug - WARNING -  * Debugger is active!
2025-03-18 14:15:09,956 - werkzeug - INFO -  * Debugger PIN: 103-700-790
2025-03-18 14:15:10,000 - werkzeug - INFO - 127.0.0.1 - - [18/Mar/2025 14:15:10] "GET / HTTP/1.1" 200 -
2025-03-18 14:15:10,212 - werkzeug - INFO - 127.0.0.1 - - [18/Mar/2025 14:15:10] "[36mGET /static/css/style.css HTTP/1.1[0m" 304 -
2025-03-18 14:15:10,216 - werkzeug - INFO - 127.0.0.1 - - [18/Mar/2025 14:15:10] "[36mGET /static/js/script.js HTTP/1.1[0m" 304 -
2025-03-18 14:15:10,219 - werkzeug - INFO - 127.0.0.1 - - [18/Mar/2025 14:15:10] "[36mGET /static/js/speech.js HTTP/1.1[0m" 304 -
2025-03-18 14:15:18,322 - quick_intent_merger - INFO - Original ML classification: database_query_sort with confidence 1.0
2025-03-18 14:15:18,322 - quick_intent_merger - INFO - Pattern matches: ['\\b(sort|order|arrange).*(descending|desc|high to low|largest to smallest)', '\\b(sort|order|arrange|list).*\\b(by|on)\\b']
2025-03-18 14:15:18,322 - quick_intent_merger - INFO - Final intent classification: {'intent': 'database_query_sort', 'confidence': 1.0, 'sub_intent': 'database_query_sort_descending', 'sub_confidence': 0.9}
2025-03-18 14:15:18,322 - model.chatbot_engine - INFO - Classified intent: {'intent': 'database_query_sort', 'confidence': 1.0, 'sub_intent': 'database_query_sort_descending', 'sub_confidence': 0.9}
2025-03-18 14:15:18,322 - model.chatbot_engine - INFO - Sub-intent: database_query_sort_descending, Parent intent: database_query_sort
2025-03-18 14:15:18,322 - query_processor - INFO - Processing query with intent: database_query_sort, confidence: 1.0
2025-03-18 14:15:18,327 - query_processor - INFO - Using sub-intent handler: database_query_sort_descending
2025-03-18 14:15:18,329 - query_processor - INFO - Generated sort descending SQL: SELECT price_history.price_date, price_history.close_price, assets.name FROM orders JOIN trades ON orders.trade_id = trades.trade_id JOIN assets ON trades.asset_id = assets.asset_id JOIN price_history ON assets.asset_id = price_history.asset_id ORDER BY price_history.close_price DESC LIMIT 100
2025-03-18 14:15:18,356 - werkzeug - INFO - 127.0.0.1 - - [18/Mar/2025 14:15:18] "POST /api/chat HTTP/1.1" 200 -
2025-03-18 14:15:33,694 - quick_intent_merger - INFO - Original ML classification: database_query_comparative with confidence 0.7462316155433655
2025-03-18 14:15:33,694 - quick_intent_merger - INFO - Pattern matches: ['\\b(lowest|minimum|least|bottom|smallest|cheapest|worst)', '\\b(count|how many|number of|total number)', '\\b(where|with|having|that have|filter)\\b']
2025-03-18 14:15:33,694 - quick_intent_merger - INFO - Low ML confidence (0.7462316155433655). Using pattern match: {'intent': 'database_query_comparative', 'sub_intent': 'database_query_comparative_lowest'}
2025-03-18 14:15:33,694 - quick_intent_merger - INFO - Final intent classification: {'intent': 'database_query_comparative', 'confidence': 0.9, 'sub_intent': 'database_query_comparative_lowest'}
2025-03-18 14:15:33,694 - model.chatbot_engine - INFO - Classified intent: {'intent': 'database_query_comparative', 'confidence': 0.9, 'sub_intent': 'database_query_comparative_lowest'}
2025-03-18 14:15:33,694 - model.chatbot_engine - INFO - Sub-intent: database_query_comparative_lowest, Parent intent: database_query_comparative
2025-03-18 14:15:33,699 - query_processor - INFO - Processing query with intent: database_query_comparative, confidence: 0.9
2025-03-18 14:15:33,699 - query_processor - INFO - Using sub-intent handler: database_query_comparative_lowest
2025-03-18 14:15:33,699 - query_processor - INFO - Generated lowest value SQL: SELECT traders.name, traders.registration_date FROM transactions JOIN accounts ON transactions.account_id = accounts.account_id JOIN traders ON accounts.trader_id = traders.trader_id ORDER BY transactions.amount ASC LIMIT 10
2025-03-18 14:15:33,737 - werkzeug - INFO - 127.0.0.1 - - [18/Mar/2025 14:15:33] "POST /api/chat HTTP/1.1" 200 -
2025-03-18 14:15:43,374 - quick_intent_merger - INFO - Original ML classification: database_query_sort with confidence 1.0
2025-03-18 14:15:43,374 - quick_intent_merger - INFO - Pattern matches: ['\\b(sort|order|arrange).*(ascending|asc|low to high|smallest to largest)', '\\b(sort|order|arrange|list).*\\b(by|on)\\b']
2025-03-18 14:15:43,374 - quick_intent_merger - INFO - Final intent classification: {'intent': 'database_query_sort', 'confidence': 1.0, 'sub_intent': 'database_query_sort_ascending', 'sub_confidence': 0.9}
2025-03-18 14:15:43,374 - model.chatbot_engine - INFO - Classified intent: {'intent': 'database_query_sort', 'confidence': 1.0, 'sub_intent': 'database_query_sort_ascending', 'sub_confidence': 0.9}
2025-03-18 14:15:43,374 - model.chatbot_engine - INFO - Sub-intent: database_query_sort_ascending, Parent intent: database_query_sort
2025-03-18 14:15:43,374 - query_processor - INFO - Processing query with intent: database_query_sort, confidence: 1.0
2025-03-18 14:15:43,374 - query_processor - INFO - Using sub-intent handler: database_query_sort_ascending
2025-03-18 14:15:43,374 - query_processor - INFO - Generated sort ascending SQL: SELECT orders.order_date, trades.trade_date FROM orders JOIN trades ON orders.trade_id = trades.trade_id ORDER BY trades.trade_date ASC LIMIT 100
2025-03-18 14:15:43,391 - werkzeug - INFO - 127.0.0.1 - - [18/Mar/2025 14:15:43] "POST /api/chat HTTP/1.1" 200 -
2025-03-18 14:15:54,364 - quick_intent_merger - INFO - Original ML classification: database_query_comparative with confidence 1.0
2025-03-18 14:15:54,364 - quick_intent_merger - INFO - Pattern matches: ['\\b(median|middle|average|mid|center|mean)', '\\b(where|with|having|that have|filter)\\b']
2025-03-18 14:15:54,364 - quick_intent_merger - INFO - Final intent classification: {'intent': 'database_query_comparative', 'confidence': 1.0, 'sub_intent': 'database_query_comparative_middle', 'sub_confidence': 0.9}
2025-03-18 14:15:54,364 - model.chatbot_engine - INFO - Classified intent: {'intent': 'database_query_comparative', 'confidence': 1.0, 'sub_intent': 'database_query_comparative_middle', 'sub_confidence': 0.9}
2025-03-18 14:15:54,364 - model.chatbot_engine - INFO - Sub-intent: database_query_comparative_middle, Parent intent: database_query_comparative
2025-03-18 14:15:54,364 - query_processor - INFO - Processing query with intent: database_query_comparative, confidence: 1.0
2025-03-18 14:15:54,364 - query_processor - INFO - Using sub-intent handler: database_query_comparative_middle
2025-03-18 14:15:54,377 - query_processor - INFO - Generated middle value SQL: SELECT price_history.price_date, price_history.close_price, assets.name FROM price_history JOIN assets ON price_history.asset_id = assets.asset_id ORDER BY price_history.price_id LIMIT 0, 10
2025-03-18 14:15:54,381 - werkzeug - INFO - 127.0.0.1 - - [18/Mar/2025 14:15:54] "POST /api/chat HTTP/1.1" 200 -
2025-03-18 14:33:12,806 - encryption_manager - INFO - Homomorphic encryption context initialized
2025-03-18 14:33:12,807 - __main__ - INFO - Loading intent classifier model from models/intent_classifier
2025-03-18 14:33:12,807 - model.intent_classifier - INFO - Loading model from directory: models/intent_classifier
2025-03-18 14:33:12,807 - model.intent_classifier - INFO - Loaded model configuration from models/intent_classifier\model_config.json
2025-03-18 14:33:12,807 - model.intent_classifier - INFO - Configuration: vocab_size=10000, embedding_dim=150, max_sequence_length=50, use_post_processor=True
2025-03-18 14:33:12,807 - model.intent_classifier - INFO - Loaded 12 intent classes from models/intent_classifier\intent_classes.json
2025-03-18 14:33:12,807 - model.intent_classifier - INFO - Using intent classes: ['database_query_comparative', 'database_query_count', 'database_query_detailed', 'database_query_filter', 'database_query_list', 'database_query_recent', 'database_query_sensitive', 'database_query_sort', 'database_query_specific_id', 'goodbye', 'greeting', 'help']
2025-03-18 14:33:12,808 - model.intent_classifier - INFO - Loaded tokenizer from models/intent_classifier\tokenizer.json
2025-03-18 14:33:13,904 - model.intent_classifier - INFO - Loaded model from models/intent_classifier\model.h5
2025-03-18 14:33:13,905 - intent_processor - INFO - Loaded 5 intent mappings
2025-03-18 14:33:13,906 - intent_processor - INFO - Loaded original intent examples
2025-03-18 14:33:13,906 - model.intent_classifier - INFO - Initialized intent post-processor
2025-03-18 14:33:13,906 - model.intent_classifier - INFO - Model, tokenizer, and intent classes successfully loaded
2025-03-18 14:33:13,909 - model.chatbot_engine - INFO - Intent merger initialized
2025-03-18 14:33:13,909 - speech.speech_recognition - INFO - Secure speech recognition module initialized
2025-03-18 14:33:13,909 - __main__ - INFO - Speech recognition initialized successfully
2025-03-18 14:33:13,911 - __main__ - INFO - All components initialized successfully
2025-03-18 14:33:15,964 - database_connector - INFO - Connected to MySQL database: fm_database
2025-03-18 14:33:15,964 - __main__ - INFO - Initializing speech recognition routes
2025-03-18 14:33:15,966 - __main__ - INFO - Training API routes added successfully
2025-03-18 14:33:15,966 - api.flask_api - INFO - Starting server on 0.0.0.0:5000
2025-03-18 14:33:15,995 - werkzeug - INFO - [31m[1mWARNING: This is a development server. Do not use it in a production deployment. Use a production WSGI server instead.[0m
 * Running on all addresses (0.0.0.0)
 * Running on http://127.0.0.1:5000
 * Running on http://192.168.1.171:5000
2025-03-18 14:33:15,995 - werkzeug - INFO - [33mPress CTRL+C to quit[0m
2025-03-18 14:33:15,998 - werkzeug - INFO -  * Restarting with stat
2025-03-18 14:33:21,990 - encryption_manager - INFO - Homomorphic encryption context initialized
2025-03-18 14:33:21,990 - __main__ - INFO - Loading intent classifier model from models/intent_classifier
2025-03-18 14:33:21,990 - model.intent_classifier - INFO - Loading model from directory: models/intent_classifier
2025-03-18 14:33:21,991 - model.intent_classifier - INFO - Loaded model configuration from models/intent_classifier\model_config.json
2025-03-18 14:33:21,991 - model.intent_classifier - INFO - Configuration: vocab_size=10000, embedding_dim=150, max_sequence_length=50, use_post_processor=True
2025-03-18 14:33:21,991 - model.intent_classifier - INFO - Loaded 12 intent classes from models/intent_classifier\intent_classes.json
2025-03-18 14:33:21,991 - model.intent_classifier - INFO - Using intent classes: ['database_query_comparative', 'database_query_count', 'database_query_detailed', 'database_query_filter', 'database_query_list', 'database_query_recent', 'database_query_sensitive', 'database_query_sort', 'database_query_specific_id', 'goodbye', 'greeting', 'help']
2025-03-18 14:33:21,992 - model.intent_classifier - INFO - Loaded tokenizer from models/intent_classifier\tokenizer.json
2025-03-18 14:33:23,690 - model.intent_classifier - INFO - Loaded model from models/intent_classifier\model.h5
2025-03-18 14:33:23,691 - intent_processor - INFO - Loaded 5 intent mappings
2025-03-18 14:33:23,692 - intent_processor - INFO - Loaded original intent examples
2025-03-18 14:33:23,692 - model.intent_classifier - INFO - Initialized intent post-processor
2025-03-18 14:33:23,692 - model.intent_classifier - INFO - Model, tokenizer, and intent classes successfully loaded
2025-03-18 14:33:23,694 - model.chatbot_engine - INFO - Intent merger initialized
2025-03-18 14:33:23,695 - speech.speech_recognition - INFO - Secure speech recognition module initialized
2025-03-18 14:33:23,695 - __main__ - INFO - Speech recognition initialized successfully
2025-03-18 14:33:23,697 - __main__ - INFO - All components initialized successfully
2025-03-18 14:33:25,736 - database_connector - INFO - Connected to MySQL database: fm_database
2025-03-18 14:33:25,736 - __main__ - INFO - Initializing speech recognition routes
2025-03-18 14:33:25,739 - __main__ - INFO - Training API routes added successfully
2025-03-18 14:33:25,739 - api.flask_api - INFO - Starting server on 0.0.0.0:5000
2025-03-18 14:33:25,752 - werkzeug - WARNING -  * Debugger is active!
2025-03-18 14:33:25,759 - werkzeug - INFO -  * Debugger PIN: 103-700-790
2025-03-18 14:33:30,453 - werkzeug - INFO - 127.0.0.1 - - [18/Mar/2025 14:33:30] "GET / HTTP/1.1" 200 -
2025-03-18 14:33:30,634 - werkzeug - INFO - 127.0.0.1 - - [18/Mar/2025 14:33:30] "[36mGET /static/css/style.css HTTP/1.1[0m" 304 -
2025-03-18 14:33:30,646 - werkzeug - INFO - 127.0.0.1 - - [18/Mar/2025 14:33:30] "[36mGET /static/js/script.js HTTP/1.1[0m" 304 -
2025-03-18 14:33:30,650 - werkzeug - INFO - 127.0.0.1 - - [18/Mar/2025 14:33:30] "[36mGET /static/js/speech.js HTTP/1.1[0m" 304 -
2025-03-18 14:33:40,437 - quick_intent_merger - INFO - Original ML classification: database_query_comparative with confidence 1.0
2025-03-18 14:33:40,437 - quick_intent_merger - INFO - Pattern matches: ['\\b(median|middle|average|mid|center|mean)', '\\b(where|with|having|that have|filter)\\b']
2025-03-18 14:33:40,437 - quick_intent_merger - INFO - Final intent classification: {'intent': 'database_query_comparative', 'confidence': 1.0, 'sub_intent': 'database_query_comparative_middle', 'sub_confidence': 0.9}
2025-03-18 14:33:40,437 - model.chatbot_engine - INFO - Classified intent: {'intent': 'database_query_comparative', 'confidence': 1.0, 'sub_intent': 'database_query_comparative_middle', 'sub_confidence': 0.9}
2025-03-18 14:33:40,437 - model.chatbot_engine - INFO - Sub-intent: database_query_comparative_middle, Parent intent: database_query_comparative
2025-03-18 14:33:40,437 - query_processor - INFO - Processing query with intent: database_query_comparative, confidence: 1.0
2025-03-18 14:33:40,437 - query_processor - INFO - Using sub-intent handler: database_query_comparative_middle
2025-03-18 14:33:40,445 - query_processor - INFO - Total records: 10, getting records from offset 0
2025-03-18 14:33:40,445 - query_processor - INFO - Generated middle value SQL: SELECT assets.name, price_history.price_date, price_history.close_price FROM assets JOIN price_history ON assets.asset_id = price_history.asset_id ORDER BY price_history.close_price LIMIT 0, 10
2025-03-18 14:33:40,449 - werkzeug - INFO - 127.0.0.1 - - [18/Mar/2025 14:33:40] "POST /api/chat HTTP/1.1" 200 -
2025-03-18 14:53:07,834 - encryption_manager - INFO - Homomorphic encryption context initialized
2025-03-18 14:53:07,835 - __main__ - INFO - Loading intent classifier model from models/intent_classifier
2025-03-18 14:53:07,835 - model.intent_classifier - INFO - Loading model from directory: models/intent_classifier
2025-03-18 14:53:07,835 - model.intent_classifier - INFO - Loaded model configuration from models/intent_classifier\model_config.json
2025-03-18 14:53:07,835 - model.intent_classifier - INFO - Configuration: vocab_size=10000, embedding_dim=150, max_sequence_length=50, use_post_processor=True
2025-03-18 14:53:07,836 - model.intent_classifier - INFO - Loaded 12 intent classes from models/intent_classifier\intent_classes.json
2025-03-18 14:53:07,836 - model.intent_classifier - INFO - Using intent classes: ['database_query_comparative', 'database_query_count', 'database_query_detailed', 'database_query_filter', 'database_query_list', 'database_query_recent', 'database_query_sensitive', 'database_query_sort', 'database_query_specific_id', 'goodbye', 'greeting', 'help']
2025-03-18 14:53:07,837 - model.intent_classifier - INFO - Loaded tokenizer from models/intent_classifier\tokenizer.json
2025-03-18 14:53:08,900 - model.intent_classifier - INFO - Loaded model from models/intent_classifier\model.h5
2025-03-18 14:53:08,900 - intent_processor - INFO - Loaded 5 intent mappings
2025-03-18 14:53:08,902 - intent_processor - INFO - Loaded original intent examples
2025-03-18 14:53:08,902 - model.intent_classifier - INFO - Initialized intent post-processor
2025-03-18 14:53:08,902 - model.intent_classifier - INFO - Model, tokenizer, and intent classes successfully loaded
2025-03-18 14:53:08,904 - model.chatbot_engine - INFO - Intent merger initialized
2025-03-18 14:53:08,904 - speech.speech_recognition - INFO - Secure speech recognition module initialized
2025-03-18 14:53:08,904 - __main__ - INFO - Speech recognition initialized successfully
2025-03-18 14:53:08,906 - __main__ - INFO - All components initialized successfully
2025-03-18 14:53:10,959 - database_connector - INFO - Connected to MySQL database: fm_database
2025-03-18 14:53:10,959 - __main__ - INFO - Initializing speech recognition routes
2025-03-18 14:53:10,964 - __main__ - INFO - Training API routes added successfully
2025-03-18 14:53:10,964 - api.flask_api - INFO - Starting server on 0.0.0.0:5000
2025-03-18 14:53:10,989 - werkzeug - INFO - [31m[1mWARNING: This is a development server. Do not use it in a production deployment. Use a production WSGI server instead.[0m
 * Running on all addresses (0.0.0.0)
 * Running on http://127.0.0.1:5000
 * Running on http://192.168.1.171:5000
2025-03-18 14:53:10,991 - werkzeug - INFO - [33mPress CTRL+C to quit[0m
2025-03-18 14:53:10,995 - werkzeug - INFO -  * Restarting with stat
2025-03-18 14:53:16,793 - encryption_manager - INFO - Homomorphic encryption context initialized
2025-03-18 14:53:16,796 - __main__ - INFO - Loading intent classifier model from models/intent_classifier
2025-03-18 14:53:16,796 - model.intent_classifier - INFO - Loading model from directory: models/intent_classifier
2025-03-18 14:53:16,796 - model.intent_classifier - INFO - Loaded model configuration from models/intent_classifier\model_config.json
2025-03-18 14:53:16,796 - model.intent_classifier - INFO - Configuration: vocab_size=10000, embedding_dim=150, max_sequence_length=50, use_post_processor=True
2025-03-18 14:53:16,796 - model.intent_classifier - INFO - Loaded 12 intent classes from models/intent_classifier\intent_classes.json
2025-03-18 14:53:16,796 - model.intent_classifier - INFO - Using intent classes: ['database_query_comparative', 'database_query_count', 'database_query_detailed', 'database_query_filter', 'database_query_list', 'database_query_recent', 'database_query_sensitive', 'database_query_sort', 'database_query_specific_id', 'goodbye', 'greeting', 'help']
2025-03-18 14:53:16,796 - model.intent_classifier - INFO - Loaded tokenizer from models/intent_classifier\tokenizer.json
2025-03-18 14:53:18,549 - model.intent_classifier - INFO - Loaded model from models/intent_classifier\model.h5
2025-03-18 14:53:18,550 - intent_processor - INFO - Loaded 5 intent mappings
2025-03-18 14:53:18,550 - intent_processor - INFO - Loaded original intent examples
2025-03-18 14:53:18,550 - model.intent_classifier - INFO - Initialized intent post-processor
2025-03-18 14:53:18,550 - model.intent_classifier - INFO - Model, tokenizer, and intent classes successfully loaded
2025-03-18 14:53:18,550 - model.chatbot_engine - INFO - Intent merger initialized
2025-03-18 14:53:18,550 - speech.speech_recognition - INFO - Secure speech recognition module initialized
2025-03-18 14:53:18,550 - __main__ - INFO - Speech recognition initialized successfully
2025-03-18 14:53:18,550 - __main__ - INFO - All components initialized successfully
2025-03-18 14:53:20,593 - database_connector - INFO - Connected to MySQL database: fm_database
2025-03-18 14:53:20,596 - __main__ - INFO - Initializing speech recognition routes
2025-03-18 14:53:20,596 - __main__ - INFO - Training API routes added successfully
2025-03-18 14:53:20,596 - api.flask_api - INFO - Starting server on 0.0.0.0:5000
2025-03-18 14:53:20,612 - werkzeug - WARNING -  * Debugger is active!
2025-03-18 14:53:20,616 - werkzeug - INFO -  * Debugger PIN: 103-700-790
2025-03-18 14:53:27,343 - werkzeug - INFO - 127.0.0.1 - - [18/Mar/2025 14:53:27] "GET / HTTP/1.1" 200 -
2025-03-18 14:53:27,530 - werkzeug - INFO - 127.0.0.1 - - [18/Mar/2025 14:53:27] "[36mGET /static/js/script.js HTTP/1.1[0m" 304 -
2025-03-18 14:53:27,532 - werkzeug - INFO - 127.0.0.1 - - [18/Mar/2025 14:53:27] "[36mGET /static/css/style.css HTTP/1.1[0m" 304 -
2025-03-18 14:53:27,532 - werkzeug - INFO - 127.0.0.1 - - [18/Mar/2025 14:53:27] "[36mGET /static/js/speech.js HTTP/1.1[0m" 304 -
2025-03-18 14:53:36,110 - quick_intent_merger - INFO - Original ML classification: database_query_comparative with confidence 1.0
2025-03-18 14:53:36,114 - quick_intent_merger - INFO - Pattern matches: ['\\b(median|middle|average|mid|center|mean)', '\\b(where|with|having|that have|filter)\\b']
2025-03-18 14:53:36,114 - quick_intent_merger - INFO - Final intent classification: {'intent': 'database_query_comparative', 'confidence': 1.0, 'sub_intent': 'database_query_comparative_middle', 'sub_confidence': 0.9}
2025-03-18 14:53:36,114 - model.chatbot_engine - INFO - Classified intent: {'intent': 'database_query_comparative', 'confidence': 1.0, 'sub_intent': 'database_query_comparative_middle', 'sub_confidence': 0.9}
2025-03-18 14:53:36,114 - model.chatbot_engine - INFO - Sub-intent: database_query_comparative_middle, Parent intent: database_query_comparative
2025-03-18 14:53:36,114 - query_processor - INFO - Processing query with intent: database_query_comparative, confidence: 1.0
2025-03-18 14:53:36,114 - query_processor - INFO - Using sub-intent handler: database_query_comparative_middle
2025-03-18 14:53:36,125 - query_processor - INFO - Total records (10) is <= limit (10), returning all sorted by price_history.close_price
2025-03-18 14:53:36,125 - query_processor - INFO - Generated median value SQL (small dataset): SELECT assets.name, price_history.price_date, price_history.close_price FROM assets JOIN price_history ON assets.asset_id = price_history.asset_id ORDER BY price_history.close_price
2025-03-18 14:53:36,125 - werkzeug - INFO - 127.0.0.1 - - [18/Mar/2025 14:53:36] "POST /api/chat HTTP/1.1" 200 -
2025-03-18 14:54:38,695 - quick_intent_merger - INFO - Original ML classification: database_query_sort with confidence 1.0
2025-03-18 14:54:38,695 - quick_intent_merger - INFO - Pattern matches: ['\\b(sort|order|arrange).*(ascending|asc|low to high|smallest to largest)', '\\b(sort|order|arrange|list).*\\b(by|on)\\b']
2025-03-18 14:54:38,695 - quick_intent_merger - INFO - Final intent classification: {'intent': 'database_query_sort', 'confidence': 1.0, 'sub_intent': 'database_query_sort_ascending', 'sub_confidence': 0.9}
2025-03-18 14:54:38,695 - model.chatbot_engine - INFO - Classified intent: {'intent': 'database_query_sort', 'confidence': 1.0, 'sub_intent': 'database_query_sort_ascending', 'sub_confidence': 0.9}
2025-03-18 14:54:38,695 - model.chatbot_engine - INFO - Sub-intent: database_query_sort_ascending, Parent intent: database_query_sort
2025-03-18 14:54:38,697 - query_processor - INFO - Processing query with intent: database_query_sort, confidence: 1.0
2025-03-18 14:54:38,697 - query_processor - INFO - Using sub-intent handler: database_query_sort_ascending
2025-03-18 14:54:38,697 - query_processor - INFO - Generated sort ascending SQL: SELECT orders.order_date, trades.trade_date FROM orders JOIN trades ON orders.trade_id = trades.trade_id ORDER BY trades.trade_date ASC LIMIT 100
2025-03-18 14:54:38,699 - werkzeug - INFO - 127.0.0.1 - - [18/Mar/2025 14:54:38] "POST /api/chat HTTP/1.1" 200 -
2025-03-18 15:01:45,038 - encryption_manager - INFO - Homomorphic encryption context initialized
2025-03-18 15:01:45,039 - __main__ - INFO - Loading intent classifier model from models/intent_classifier
2025-03-18 15:01:45,039 - model.intent_classifier - INFO - Loading model from directory: models/intent_classifier
2025-03-18 15:01:45,039 - model.intent_classifier - INFO - Loaded model configuration from models/intent_classifier\model_config.json
2025-03-18 15:01:45,039 - model.intent_classifier - INFO - Configuration: vocab_size=10000, embedding_dim=150, max_sequence_length=50, use_post_processor=True
2025-03-18 15:01:45,040 - model.intent_classifier - INFO - Loaded 12 intent classes from models/intent_classifier\intent_classes.json
2025-03-18 15:01:45,040 - model.intent_classifier - INFO - Using intent classes: ['database_query_comparative', 'database_query_count', 'database_query_detailed', 'database_query_filter', 'database_query_list', 'database_query_recent', 'database_query_sensitive', 'database_query_sort', 'database_query_specific_id', 'goodbye', 'greeting', 'help']
2025-03-18 15:01:45,041 - model.intent_classifier - INFO - Loaded tokenizer from models/intent_classifier\tokenizer.json
2025-03-18 15:01:46,107 - model.intent_classifier - INFO - Loaded model from models/intent_classifier\model.h5
2025-03-18 15:01:46,108 - intent_processor - INFO - Loaded 5 intent mappings
2025-03-18 15:01:46,109 - intent_processor - INFO - Loaded original intent examples
2025-03-18 15:01:46,110 - model.intent_classifier - INFO - Initialized intent post-processor
2025-03-18 15:01:46,110 - model.intent_classifier - INFO - Model, tokenizer, and intent classes successfully loaded
2025-03-18 15:01:46,112 - model.chatbot_engine - INFO - Intent merger initialized
2025-03-18 15:01:46,112 - speech.speech_recognition - INFO - Secure speech recognition module initialized
2025-03-18 15:01:46,112 - __main__ - INFO - Speech recognition initialized successfully
2025-03-18 15:01:46,114 - __main__ - INFO - All components initialized successfully
2025-03-18 15:01:48,174 - database_connector - INFO - Connected to MySQL database: fm_database
2025-03-18 15:01:48,174 - __main__ - INFO - Initializing speech recognition routes
2025-03-18 15:01:48,177 - __main__ - INFO - Training API routes added successfully
2025-03-18 15:01:48,177 - api.flask_api - INFO - Starting server on 0.0.0.0:5000
2025-03-18 15:01:48,197 - werkzeug - INFO - [31m[1mWARNING: This is a development server. Do not use it in a production deployment. Use a production WSGI server instead.[0m
 * Running on all addresses (0.0.0.0)
 * Running on http://127.0.0.1:5000
 * Running on http://192.168.1.171:5000
2025-03-18 15:01:48,197 - werkzeug - INFO - [33mPress CTRL+C to quit[0m
2025-03-18 15:01:48,199 - werkzeug - INFO -  * Restarting with stat
2025-03-18 15:01:54,455 - encryption_manager - INFO - Homomorphic encryption context initialized
2025-03-18 15:01:54,455 - __main__ - INFO - Loading intent classifier model from models/intent_classifier
2025-03-18 15:01:54,455 - model.intent_classifier - INFO - Loading model from directory: models/intent_classifier
2025-03-18 15:01:54,456 - model.intent_classifier - INFO - Loaded model configuration from models/intent_classifier\model_config.json
2025-03-18 15:01:54,456 - model.intent_classifier - INFO - Configuration: vocab_size=10000, embedding_dim=150, max_sequence_length=50, use_post_processor=True
2025-03-18 15:01:54,456 - model.intent_classifier - INFO - Loaded 12 intent classes from models/intent_classifier\intent_classes.json
2025-03-18 15:01:54,456 - model.intent_classifier - INFO - Using intent classes: ['database_query_comparative', 'database_query_count', 'database_query_detailed', 'database_query_filter', 'database_query_list', 'database_query_recent', 'database_query_sensitive', 'database_query_sort', 'database_query_specific_id', 'goodbye', 'greeting', 'help']
2025-03-18 15:01:54,458 - model.intent_classifier - INFO - Loaded tokenizer from models/intent_classifier\tokenizer.json
2025-03-18 15:01:56,266 - model.intent_classifier - INFO - Loaded model from models/intent_classifier\model.h5
2025-03-18 15:01:56,267 - intent_processor - INFO - Loaded 5 intent mappings
2025-03-18 15:01:56,268 - intent_processor - INFO - Loaded original intent examples
2025-03-18 15:01:56,268 - model.intent_classifier - INFO - Initialized intent post-processor
2025-03-18 15:01:56,268 - model.intent_classifier - INFO - Model, tokenizer, and intent classes successfully loaded
2025-03-18 15:01:56,271 - model.chatbot_engine - INFO - Intent merger initialized
2025-03-18 15:01:56,271 - speech.speech_recognition - INFO - Secure speech recognition module initialized
2025-03-18 15:01:56,271 - __main__ - INFO - Speech recognition initialized successfully
2025-03-18 15:01:56,275 - __main__ - INFO - All components initialized successfully
2025-03-18 15:01:58,333 - database_connector - INFO - Connected to MySQL database: fm_database
2025-03-18 15:01:58,333 - __main__ - INFO - Initializing speech recognition routes
2025-03-18 15:01:58,336 - __main__ - INFO - Training API routes added successfully
2025-03-18 15:01:58,336 - api.flask_api - INFO - Starting server on 0.0.0.0:5000
2025-03-18 15:01:58,347 - werkzeug - WARNING -  * Debugger is active!
2025-03-18 15:01:58,352 - werkzeug - INFO -  * Debugger PIN: 103-700-790
2025-03-18 15:02:14,494 - werkzeug - INFO - 127.0.0.1 - - [18/Mar/2025 15:02:14] "GET / HTTP/1.1" 200 -
2025-03-18 15:02:14,669 - werkzeug - INFO - 127.0.0.1 - - [18/Mar/2025 15:02:14] "[36mGET /static/css/style.css HTTP/1.1[0m" 304 -
2025-03-18 15:02:14,688 - werkzeug - INFO - 127.0.0.1 - - [18/Mar/2025 15:02:14] "[36mGET /static/js/script.js HTTP/1.1[0m" 304 -
2025-03-18 15:02:14,690 - werkzeug - INFO - 127.0.0.1 - - [18/Mar/2025 15:02:14] "[36mGET /static/js/speech.js HTTP/1.1[0m" 304 -
2025-03-18 15:02:26,176 - quick_intent_merger - INFO - Original ML classification: database_query_comparative with confidence 1.0
2025-03-18 15:02:26,176 - quick_intent_merger - INFO - Pattern matches: ['\\b(median|middle|average|mid|center|mean)', '\\b(where|with|having|that have|filter)\\b']
2025-03-18 15:02:26,176 - quick_intent_merger - INFO - Final intent classification: {'intent': 'database_query_comparative', 'confidence': 1.0, 'sub_intent': 'database_query_comparative_middle', 'sub_confidence': 0.9}
2025-03-18 15:02:26,176 - model.chatbot_engine - INFO - Classified intent: {'intent': 'database_query_comparative', 'confidence': 1.0, 'sub_intent': 'database_query_comparative_middle', 'sub_confidence': 0.9}
2025-03-18 15:02:26,176 - model.chatbot_engine - INFO - Sub-intent: database_query_comparative_middle, Parent intent: database_query_comparative
2025-03-18 15:02:26,176 - query_processor - INFO - Processing query with intent: database_query_comparative, confidence: 1.0
2025-03-18 15:02:26,178 - query_processor - INFO - Using sub-intent handler: database_query_comparative_middle
2025-03-18 15:02:26,181 - query_processor - INFO - Total records: 10, getting 3 records from offset 4
2025-03-18 15:02:26,181 - query_processor - INFO - Generated middle value SQL: SELECT assets.name, price_history.price_date, price_history.close_price FROM assets JOIN price_history ON assets.asset_id = price_history.asset_id ORDER BY price_history.close_price LIMIT 4, 3
<<<<<<< HEAD
2025-03-18 15:02:26,184 - werkzeug - INFO - 127.0.0.1 - - [18/Mar/2025 15:02:26] "POST /api/chat HTTP/1.1" 200 -
2025-03-18 15:56:21,054 - encryption_manager - INFO - Homomorphic encryption context initialized
2025-03-18 15:56:21,055 - __main__ - INFO - Loading intent classifier model from models/intent_classifier
2025-03-18 15:56:21,055 - model.intent_classifier - INFO - Loading model from directory: models/intent_classifier
2025-03-18 15:56:21,055 - model.intent_classifier - INFO - Loaded model configuration from models/intent_classifier\model_config.json
2025-03-18 15:56:21,055 - model.intent_classifier - INFO - Configuration: vocab_size=10000, embedding_dim=150, max_sequence_length=50, use_post_processor=True
2025-03-18 15:56:21,056 - model.intent_classifier - INFO - Loaded 12 intent classes from models/intent_classifier\intent_classes.json
2025-03-18 15:56:21,056 - model.intent_classifier - INFO - Using intent classes: ['database_query_comparative', 'database_query_count', 'database_query_detailed', 'database_query_filter', 'database_query_list', 'database_query_recent', 'database_query_sensitive', 'database_query_sort', 'database_query_specific_id', 'goodbye', 'greeting', 'help']
2025-03-18 15:56:21,057 - model.intent_classifier - INFO - Loaded tokenizer from models/intent_classifier\tokenizer.json
2025-03-18 15:56:22,058 - model.intent_classifier - INFO - Loaded model from models/intent_classifier\model.h5
2025-03-18 15:56:22,059 - intent_processor - INFO - Loaded 5 intent mappings
2025-03-18 15:56:22,060 - intent_processor - INFO - Loaded original intent examples
2025-03-18 15:56:22,061 - model.intent_classifier - INFO - Initialized intent post-processor
2025-03-18 15:56:22,061 - model.intent_classifier - INFO - Model, tokenizer, and intent classes successfully loaded
2025-03-18 15:56:22,063 - model.chatbot_engine - INFO - Intent merger initialized
2025-03-18 15:56:22,063 - speech.speech_recognition - INFO - Secure speech recognition module initialized
2025-03-18 15:56:22,063 - __main__ - INFO - Speech recognition initialized successfully
2025-03-18 15:56:22,065 - __main__ - INFO - All components initialized successfully
2025-03-18 15:56:24,124 - database_connector - INFO - Connected to MySQL database: fm_database
2025-03-18 15:56:24,125 - __main__ - INFO - Initializing speech recognition routes
2025-03-18 15:56:24,126 - __main__ - INFO - Training API routes added successfully
2025-03-18 15:56:24,126 - api.flask_api - INFO - Starting server on 0.0.0.0:5000
2025-03-18 15:56:24,143 - werkzeug - INFO - [31m[1mWARNING: This is a development server. Do not use it in a production deployment. Use a production WSGI server instead.[0m
 * Running on all addresses (0.0.0.0)
 * Running on http://127.0.0.1:5000
 * Running on http://192.168.1.171:5000
2025-03-18 15:56:24,143 - werkzeug - INFO - [33mPress CTRL+C to quit[0m
2025-03-18 15:56:24,145 - werkzeug - INFO -  * Restarting with stat
2025-03-18 15:56:28,457 - encryption_manager - INFO - Homomorphic encryption context initialized
2025-03-18 15:56:28,458 - __main__ - INFO - Loading intent classifier model from models/intent_classifier
2025-03-18 15:56:28,458 - model.intent_classifier - INFO - Loading model from directory: models/intent_classifier
2025-03-18 15:56:28,458 - model.intent_classifier - INFO - Loaded model configuration from models/intent_classifier\model_config.json
2025-03-18 15:56:28,458 - model.intent_classifier - INFO - Configuration: vocab_size=10000, embedding_dim=150, max_sequence_length=50, use_post_processor=True
2025-03-18 15:56:28,458 - model.intent_classifier - INFO - Loaded 12 intent classes from models/intent_classifier\intent_classes.json
2025-03-18 15:56:28,459 - model.intent_classifier - INFO - Using intent classes: ['database_query_comparative', 'database_query_count', 'database_query_detailed', 'database_query_filter', 'database_query_list', 'database_query_recent', 'database_query_sensitive', 'database_query_sort', 'database_query_specific_id', 'goodbye', 'greeting', 'help']
2025-03-18 15:56:28,459 - model.intent_classifier - INFO - Loaded tokenizer from models/intent_classifier\tokenizer.json
2025-03-18 15:56:29,941 - model.intent_classifier - INFO - Loaded model from models/intent_classifier\model.h5
2025-03-18 15:56:29,942 - intent_processor - INFO - Loaded 5 intent mappings
2025-03-18 15:56:29,943 - intent_processor - INFO - Loaded original intent examples
2025-03-18 15:56:29,944 - model.intent_classifier - INFO - Initialized intent post-processor
2025-03-18 15:56:29,944 - model.intent_classifier - INFO - Model, tokenizer, and intent classes successfully loaded
2025-03-18 15:56:29,946 - model.chatbot_engine - INFO - Intent merger initialized
2025-03-18 15:56:29,946 - speech.speech_recognition - INFO - Secure speech recognition module initialized
2025-03-18 15:56:29,946 - __main__ - INFO - Speech recognition initialized successfully
2025-03-18 15:56:29,948 - __main__ - INFO - All components initialized successfully
2025-03-18 15:56:31,997 - database_connector - INFO - Connected to MySQL database: fm_database
2025-03-18 15:56:31,997 - __main__ - INFO - Initializing speech recognition routes
2025-03-18 15:56:31,998 - __main__ - INFO - Training API routes added successfully
2025-03-18 15:56:31,998 - api.flask_api - INFO - Starting server on 0.0.0.0:5000
2025-03-18 15:56:32,006 - werkzeug - WARNING -  * Debugger is active!
2025-03-18 15:56:32,009 - werkzeug - INFO -  * Debugger PIN: 103-700-790
2025-03-18 15:56:32,031 - werkzeug - INFO - 127.0.0.1 - - [18/Mar/2025 15:56:32] "GET / HTTP/1.1" 200 -
2025-03-18 15:56:32,112 - werkzeug - INFO - 127.0.0.1 - - [18/Mar/2025 15:56:32] "[36mGET /static/js/script.js HTTP/1.1[0m" 304 -
2025-03-18 15:56:32,121 - werkzeug - INFO - 127.0.0.1 - - [18/Mar/2025 15:56:32] "[36mGET /static/css/style.css HTTP/1.1[0m" 304 -
2025-03-18 15:56:32,122 - werkzeug - INFO - 127.0.0.1 - - [18/Mar/2025 15:56:32] "[36mGET /static/js/speech.js HTTP/1.1[0m" 304 -
2025-03-18 16:13:11,692 - quick_intent_merger - INFO - Original ML classification: database_query_comparative with confidence 1.0
2025-03-18 16:13:11,692 - quick_intent_merger - INFO - Pattern matches: ['\\b(highest|maximum|most|top|greatest|largest|biggest)', '\\b(where|with|having|that have|filter)\\b']
2025-03-18 16:13:11,693 - quick_intent_merger - INFO - Final intent classification: {'intent': 'database_query_comparative', 'confidence': 1.0, 'sub_intent': 'database_query_comparative_highest', 'sub_confidence': 0.9}
2025-03-18 16:13:11,693 - model.chatbot_engine - INFO - Classified intent: {'intent': 'database_query_comparative', 'confidence': 1.0, 'sub_intent': 'database_query_comparative_highest', 'sub_confidence': 0.9}
2025-03-18 16:13:11,693 - model.chatbot_engine - INFO - Sub-intent: database_query_comparative_highest, Parent intent: database_query_comparative
2025-03-18 16:13:11,693 - query_processor - INFO - Processing query with intent: database_query_comparative, confidence: 1.0
2025-03-18 16:13:11,693 - query_processor - INFO - Using sub-intent handler: database_query_comparative_highest
2025-03-18 16:13:11,694 - query_processor - INFO - Generated highest value SQL: SELECT traders.name, traders.registration_date FROM traders JOIN accounts ON traders.trader_id = accounts.trader_id ORDER BY accounts.balance DESC LIMIT 10
2025-03-18 16:13:11,698 - werkzeug - INFO - 127.0.0.1 - - [18/Mar/2025 16:13:11] "POST /api/chat HTTP/1.1" 200 -
2025-03-18 16:13:24,229 - quick_intent_merger - INFO - Original ML classification: database_query_sort with confidence 1.0
2025-03-18 16:13:24,229 - quick_intent_merger - INFO - Pattern matches: ['\\b(sort|order|arrange).*(descending|desc|high to low|largest to smallest)', '\\b(sort|order|arrange|list).*\\b(by|on)\\b']
2025-03-18 16:13:24,229 - quick_intent_merger - INFO - Final intent classification: {'intent': 'database_query_sort', 'confidence': 1.0, 'sub_intent': 'database_query_sort_descending', 'sub_confidence': 0.9}
2025-03-18 16:13:24,229 - model.chatbot_engine - INFO - Classified intent: {'intent': 'database_query_sort', 'confidence': 1.0, 'sub_intent': 'database_query_sort_descending', 'sub_confidence': 0.9}
2025-03-18 16:13:24,229 - model.chatbot_engine - INFO - Sub-intent: database_query_sort_descending, Parent intent: database_query_sort
2025-03-18 16:13:24,229 - query_processor - INFO - Processing query with intent: database_query_sort, confidence: 1.0
2025-03-18 16:13:24,229 - query_processor - INFO - Using sub-intent handler: database_query_sort_descending
2025-03-18 16:13:24,230 - query_processor - INFO - Generated sort descending SQL: SELECT price_history.price_date, price_history.close_price, assets.name FROM price_history JOIN assets ON price_history.asset_id = assets.asset_id JOIN trades ON assets.asset_id = trades.asset_id JOIN orders ON trades.trade_id = orders.trade_id ORDER BY price_history.close_price DESC LIMIT 100
2025-03-18 16:13:24,232 - werkzeug - INFO - 127.0.0.1 - - [18/Mar/2025 16:13:24] "POST /api/chat HTTP/1.1" 200 -
2025-03-18 16:13:39,387 - quick_intent_merger - INFO - Original ML classification: database_query_comparative with confidence 0.7462316155433655
2025-03-18 16:13:39,387 - quick_intent_merger - INFO - Pattern matches: ['\\b(lowest|minimum|least|bottom|smallest|cheapest|worst)', '\\b(count|how many|number of|total number)', '\\b(where|with|having|that have|filter)\\b']
2025-03-18 16:13:39,387 - quick_intent_merger - INFO - Low ML confidence (0.7462316155433655). Using pattern match: {'intent': 'database_query_comparative', 'sub_intent': 'database_query_comparative_lowest'}
2025-03-18 16:13:39,387 - quick_intent_merger - INFO - Final intent classification: {'intent': 'database_query_comparative', 'confidence': 0.9, 'sub_intent': 'database_query_comparative_lowest'}
2025-03-18 16:13:39,387 - model.chatbot_engine - INFO - Classified intent: {'intent': 'database_query_comparative', 'confidence': 0.9, 'sub_intent': 'database_query_comparative_lowest'}
2025-03-18 16:13:39,387 - model.chatbot_engine - INFO - Sub-intent: database_query_comparative_lowest, Parent intent: database_query_comparative
2025-03-18 16:13:39,387 - query_processor - INFO - Processing query with intent: database_query_comparative, confidence: 0.9
2025-03-18 16:13:39,387 - query_processor - INFO - Using sub-intent handler: database_query_comparative_lowest
2025-03-18 16:13:39,387 - query_processor - INFO - Generated lowest value SQL: SELECT traders.name, traders.registration_date FROM traders JOIN accounts ON traders.trader_id = accounts.trader_id JOIN transactions ON accounts.account_id = transactions.account_id ORDER BY transactions.amount ASC LIMIT 10
2025-03-18 16:13:39,398 - werkzeug - INFO - 127.0.0.1 - - [18/Mar/2025 16:13:39] "POST /api/chat HTTP/1.1" 200 -
2025-03-18 16:13:57,270 - quick_intent_merger - INFO - Original ML classification: database_query_sort with confidence 1.0
2025-03-18 16:13:57,270 - quick_intent_merger - INFO - Pattern matches: ['\\b(sort|order|arrange).*(ascending|asc|low to high|smallest to largest)', '\\b(sort|order|arrange|list).*\\b(by|on)\\b']
2025-03-18 16:13:57,270 - quick_intent_merger - INFO - Final intent classification: {'intent': 'database_query_sort', 'confidence': 1.0, 'sub_intent': 'database_query_sort_ascending', 'sub_confidence': 0.9}
2025-03-18 16:13:57,270 - model.chatbot_engine - INFO - Classified intent: {'intent': 'database_query_sort', 'confidence': 1.0, 'sub_intent': 'database_query_sort_ascending', 'sub_confidence': 0.9}
2025-03-18 16:13:57,270 - model.chatbot_engine - INFO - Sub-intent: database_query_sort_ascending, Parent intent: database_query_sort
2025-03-18 16:13:57,270 - query_processor - INFO - Processing query with intent: database_query_sort, confidence: 1.0
2025-03-18 16:13:57,270 - query_processor - INFO - Using sub-intent handler: database_query_sort_ascending
2025-03-18 16:13:57,271 - query_processor - INFO - Generated sort ascending SQL: SELECT orders.order_date, trades.trade_date FROM orders JOIN trades ON orders.trade_id = trades.trade_id ORDER BY trades.trade_date ASC LIMIT 100
2025-03-18 16:13:57,273 - werkzeug - INFO - 127.0.0.1 - - [18/Mar/2025 16:13:57] "POST /api/chat HTTP/1.1" 200 -
2025-03-18 16:14:11,775 - quick_intent_merger - INFO - Original ML classification: database_query_comparative with confidence 1.0
2025-03-18 16:14:11,775 - quick_intent_merger - INFO - Pattern matches: ['\\b(median|middle|average|mid|center|mean)', '\\b(where|with|having|that have|filter)\\b']
2025-03-18 16:14:11,775 - quick_intent_merger - INFO - Final intent classification: {'intent': 'database_query_comparative', 'confidence': 1.0, 'sub_intent': 'database_query_comparative_middle', 'sub_confidence': 0.9}
2025-03-18 16:14:11,775 - model.chatbot_engine - INFO - Classified intent: {'intent': 'database_query_comparative', 'confidence': 1.0, 'sub_intent': 'database_query_comparative_middle', 'sub_confidence': 0.9}
2025-03-18 16:14:11,775 - model.chatbot_engine - INFO - Sub-intent: database_query_comparative_middle, Parent intent: database_query_comparative
2025-03-18 16:14:11,775 - query_processor - INFO - Processing query with intent: database_query_comparative, confidence: 1.0
2025-03-18 16:14:11,777 - query_processor - INFO - Using sub-intent handler: database_query_comparative_middle
2025-03-18 16:14:11,777 - query_processor - INFO - Total records: 10, getting 3 records from offset 4
2025-03-18 16:14:11,778 - query_processor - INFO - Generated middle value SQL: SELECT price_history.price_date, price_history.close_price, assets.name FROM price_history JOIN assets ON price_history.asset_id = assets.asset_id ORDER BY price_history.close_price LIMIT 4, 3
2025-03-18 16:14:11,779 - werkzeug - INFO - 127.0.0.1 - - [18/Mar/2025 16:14:11] "POST /api/chat HTTP/1.1" 200 -
2025-03-18 16:53:00,784 - encryption_manager - INFO - Homomorphic encryption context initialized
2025-03-18 16:53:00,785 - __main__ - INFO - Loading intent classifier model from models/intent_classifier
2025-03-18 16:53:00,785 - model.intent_classifier - INFO - Loading model from directory: models/intent_classifier
2025-03-18 16:53:00,785 - model.intent_classifier - INFO - Loaded model configuration from models/intent_classifier\model_config.json
2025-03-18 16:53:00,785 - model.intent_classifier - INFO - Configuration: vocab_size=10000, embedding_dim=150, max_sequence_length=50, use_post_processor=True
2025-03-18 16:53:00,786 - model.intent_classifier - INFO - Loaded 12 intent classes from models/intent_classifier\intent_classes.json
2025-03-18 16:53:00,786 - model.intent_classifier - INFO - Using intent classes: ['database_query_comparative', 'database_query_count', 'database_query_detailed', 'database_query_filter', 'database_query_list', 'database_query_recent', 'database_query_sensitive', 'database_query_sort', 'database_query_specific_id', 'goodbye', 'greeting', 'help']
2025-03-18 16:53:00,787 - model.intent_classifier - INFO - Loaded tokenizer from models/intent_classifier\tokenizer.json
2025-03-18 16:53:01,844 - model.intent_classifier - INFO - Loaded model from models/intent_classifier\model.h5
2025-03-18 16:53:01,847 - intent_processor - INFO - Loaded 5 intent mappings
2025-03-18 16:53:01,849 - intent_processor - INFO - Loaded original intent examples
2025-03-18 16:53:01,849 - model.intent_classifier - INFO - Initialized intent post-processor
2025-03-18 16:53:01,849 - model.intent_classifier - INFO - Model, tokenizer, and intent classes successfully loaded
2025-03-18 16:53:01,851 - model.chatbot_engine - INFO - Intent merger initialized
2025-03-18 16:53:01,851 - speech.speech_recognition - INFO - Secure speech recognition module initialized
2025-03-18 16:53:01,851 - __main__ - INFO - Speech recognition initialized successfully
2025-03-18 16:53:01,854 - __main__ - INFO - All components initialized successfully
2025-03-18 16:53:03,918 - database_connector - INFO - Connected to MySQL database: fm_database
2025-03-18 16:53:03,918 - __main__ - INFO - Initializing speech recognition routes
2025-03-18 16:53:03,920 - __main__ - INFO - Training API routes added successfully
2025-03-18 16:53:03,921 - api.flask_api - INFO - Starting server on 0.0.0.0:5000
2025-03-18 16:53:03,943 - werkzeug - INFO - [31m[1mWARNING: This is a development server. Do not use it in a production deployment. Use a production WSGI server instead.[0m
 * Running on all addresses (0.0.0.0)
 * Running on http://127.0.0.1:5000
 * Running on http://192.168.1.171:5000
2025-03-18 16:53:03,943 - werkzeug - INFO - [33mPress CTRL+C to quit[0m
2025-03-18 16:53:03,947 - werkzeug - INFO -  * Restarting with stat
2025-03-18 16:53:10,267 - encryption_manager - INFO - Homomorphic encryption context initialized
2025-03-18 16:53:10,267 - __main__ - INFO - Loading intent classifier model from models/intent_classifier
2025-03-18 16:53:10,267 - model.intent_classifier - INFO - Loading model from directory: models/intent_classifier
2025-03-18 16:53:10,267 - model.intent_classifier - INFO - Loaded model configuration from models/intent_classifier\model_config.json
2025-03-18 16:53:10,267 - model.intent_classifier - INFO - Configuration: vocab_size=10000, embedding_dim=150, max_sequence_length=50, use_post_processor=True
2025-03-18 16:53:10,267 - model.intent_classifier - INFO - Loaded 12 intent classes from models/intent_classifier\intent_classes.json
2025-03-18 16:53:10,267 - model.intent_classifier - INFO - Using intent classes: ['database_query_comparative', 'database_query_count', 'database_query_detailed', 'database_query_filter', 'database_query_list', 'database_query_recent', 'database_query_sensitive', 'database_query_sort', 'database_query_specific_id', 'goodbye', 'greeting', 'help']
2025-03-18 16:53:10,268 - model.intent_classifier - INFO - Loaded tokenizer from models/intent_classifier\tokenizer.json
2025-03-18 16:53:12,110 - model.intent_classifier - INFO - Loaded model from models/intent_classifier\model.h5
2025-03-18 16:53:12,112 - intent_processor - INFO - Loaded 5 intent mappings
2025-03-18 16:53:12,112 - intent_processor - INFO - Loaded original intent examples
2025-03-18 16:53:12,112 - model.intent_classifier - INFO - Initialized intent post-processor
2025-03-18 16:53:12,112 - model.intent_classifier - INFO - Model, tokenizer, and intent classes successfully loaded
2025-03-18 16:53:12,118 - model.chatbot_engine - INFO - Intent merger initialized
2025-03-18 16:53:12,118 - speech.speech_recognition - INFO - Secure speech recognition module initialized
2025-03-18 16:53:12,118 - __main__ - INFO - Speech recognition initialized successfully
2025-03-18 16:53:12,119 - __main__ - INFO - All components initialized successfully
2025-03-18 16:53:14,163 - database_connector - INFO - Connected to MySQL database: fm_database
2025-03-18 16:53:14,163 - __main__ - INFO - Initializing speech recognition routes
2025-03-18 16:53:14,172 - __main__ - INFO - Training API routes added successfully
2025-03-18 16:53:14,172 - api.flask_api - INFO - Starting server on 0.0.0.0:5000
2025-03-18 16:53:14,187 - werkzeug - WARNING -  * Debugger is active!
2025-03-18 16:53:14,194 - werkzeug - INFO -  * Debugger PIN: 103-700-790
2025-03-18 16:53:14,230 - werkzeug - INFO - 127.0.0.1 - - [18/Mar/2025 16:53:14] "GET / HTTP/1.1" 200 -
2025-03-18 16:53:14,428 - werkzeug - INFO - 127.0.0.1 - - [18/Mar/2025 16:53:14] "[36mGET /static/js/script.js HTTP/1.1[0m" 304 -
2025-03-18 16:53:14,443 - werkzeug - INFO - 127.0.0.1 - - [18/Mar/2025 16:53:14] "[36mGET /static/css/style.css HTTP/1.1[0m" 304 -
2025-03-18 16:53:14,443 - werkzeug - INFO - 127.0.0.1 - - [18/Mar/2025 16:53:14] "[36mGET /static/js/speech.js HTTP/1.1[0m" 304 -
2025-03-18 16:53:22,476 - quick_intent_merger - INFO - Original ML classification: database_query_comparative with confidence 1.0
2025-03-18 16:53:22,476 - quick_intent_merger - INFO - Pattern matches: ['\\b(highest|maximum|most|top|greatest|largest|biggest)', '\\b(where|with|having|that have|filter)\\b']
2025-03-18 16:53:22,476 - quick_intent_merger - INFO - Final intent classification: {'intent': 'database_query_comparative', 'confidence': 1.0, 'sub_intent': 'database_query_comparative_highest', 'sub_confidence': 0.9}
2025-03-18 16:53:22,476 - model.chatbot_engine - INFO - Classified intent: {'intent': 'database_query_comparative', 'confidence': 1.0, 'sub_intent': 'database_query_comparative_highest', 'sub_confidence': 0.9}
2025-03-18 16:53:22,476 - model.chatbot_engine - INFO - Sub-intent: database_query_comparative_highest, Parent intent: database_query_comparative
2025-03-18 16:53:22,476 - query_processor - INFO - Processing query with intent: database_query_comparative, confidence: 1.0
2025-03-18 16:53:22,484 - query_processor - INFO - Generated generic SQL: SELECT traders.name, trades.market_id, trades.trade_id, trades.quantity, traders.trader_id, trades.asset_id, accounts.account_id, trades.trade_date, traders.registration_date, trades.price, accounts.creation_date, accounts.trader_id, trades.trader_id, accounts.account_type FROM accounts JOIN traders ON accounts.trader_id = traders.trader_id JOIN trades ON traders.trader_id = trades.trader_id ORDER BY accounts.balance DESC LIMIT 10
2025-03-18 16:53:22,484 - werkzeug - INFO - 127.0.0.1 - - [18/Mar/2025 16:53:22] "POST /api/chat HTTP/1.1" 200 -
2025-03-18 16:53:41,569 - quick_intent_merger - INFO - Original ML classification: database_query_sort with confidence 1.0
2025-03-18 16:53:41,569 - quick_intent_merger - INFO - Pattern matches: ['\\b(sort|order|arrange).*(descending|desc|high to low|largest to smallest)', '\\b(sort|order|arrange|list).*\\b(by|on)\\b']
2025-03-18 16:53:41,570 - quick_intent_merger - INFO - Final intent classification: {'intent': 'database_query_sort', 'confidence': 1.0, 'sub_intent': 'database_query_sort_descending', 'sub_confidence': 0.9}
2025-03-18 16:53:41,570 - model.chatbot_engine - INFO - Classified intent: {'intent': 'database_query_sort', 'confidence': 1.0, 'sub_intent': 'database_query_sort_descending', 'sub_confidence': 0.9}
2025-03-18 16:53:41,570 - model.chatbot_engine - INFO - Sub-intent: database_query_sort_descending, Parent intent: database_query_sort
2025-03-18 16:53:41,570 - query_processor - INFO - Processing query with intent: database_query_sort, confidence: 1.0
2025-03-18 16:53:41,570 - model.chatbot_engine - ERROR - Error processing user input: 'QueryProcessor' object has no attribute '_extract_sort_field'
2025-03-18 16:53:41,570 - werkzeug - INFO - 127.0.0.1 - - [18/Mar/2025 16:53:41] "POST /api/chat HTTP/1.1" 200 -
2025-03-18 16:53:51,730 - quick_intent_merger - INFO - Original ML classification: database_query_comparative with confidence 0.7462316155433655
2025-03-18 16:53:51,732 - quick_intent_merger - INFO - Pattern matches: ['\\b(lowest|minimum|least|bottom|smallest|cheapest|worst)', '\\b(count|how many|number of|total number)', '\\b(where|with|having|that have|filter)\\b']
2025-03-18 16:53:51,732 - quick_intent_merger - INFO - Low ML confidence (0.7462316155433655). Using pattern match: {'intent': 'database_query_comparative', 'sub_intent': 'database_query_comparative_lowest'}
2025-03-18 16:53:51,732 - quick_intent_merger - INFO - Final intent classification: {'intent': 'database_query_comparative', 'confidence': 0.9, 'sub_intent': 'database_query_comparative_lowest'}
2025-03-18 16:53:51,732 - model.chatbot_engine - INFO - Classified intent: {'intent': 'database_query_comparative', 'confidence': 0.9, 'sub_intent': 'database_query_comparative_lowest'}
2025-03-18 16:53:51,732 - model.chatbot_engine - INFO - Sub-intent: database_query_comparative_lowest, Parent intent: database_query_comparative
2025-03-18 16:53:51,732 - query_processor - INFO - Processing query with intent: database_query_comparative, confidence: 0.9
2025-03-18 16:53:51,732 - query_processor - INFO - Generated aggregation SQL: SELECT traders.trader_id, traders.name, traders.registration_date, COUNT(transactions.transaction_id) as transaction_count FROM traders JOIN accounts ON transactions.account_id = accounts.account_id JOIN traders ON accounts.trader_id = traders.trader_id JOIN trades ON traders.trader_id = trades.trader_id GROUP BY traders.trader_id, traders.name ORDER BY transaction_count ASC LIMIT 10
2025-03-18 16:53:51,734 - database_connector - ERROR - Error executing query: 1066 (42000): Not unique table/alias: 'traders'
2025-03-18 16:53:51,734 - query_processor - INFO - No results returned from database
2025-03-18 16:53:51,734 - werkzeug - INFO - 127.0.0.1 - - [18/Mar/2025 16:53:51] "POST /api/chat HTTP/1.1" 200 -
2025-03-18 16:53:59,737 - quick_intent_merger - INFO - Original ML classification: database_query_sort with confidence 1.0
2025-03-18 16:53:59,737 - quick_intent_merger - INFO - Pattern matches: ['\\b(sort|order|arrange).*(ascending|asc|low to high|smallest to largest)', '\\b(sort|order|arrange|list).*\\b(by|on)\\b']
2025-03-18 16:53:59,737 - quick_intent_merger - INFO - Final intent classification: {'intent': 'database_query_sort', 'confidence': 1.0, 'sub_intent': 'database_query_sort_ascending', 'sub_confidence': 0.9}
2025-03-18 16:53:59,737 - model.chatbot_engine - INFO - Classified intent: {'intent': 'database_query_sort', 'confidence': 1.0, 'sub_intent': 'database_query_sort_ascending', 'sub_confidence': 0.9}
2025-03-18 16:53:59,737 - model.chatbot_engine - INFO - Sub-intent: database_query_sort_ascending, Parent intent: database_query_sort
2025-03-18 16:53:59,737 - query_processor - INFO - Processing query with intent: database_query_sort, confidence: 1.0
2025-03-18 16:53:59,737 - model.chatbot_engine - ERROR - Error processing user input: 'QueryProcessor' object has no attribute '_extract_sort_field'
2025-03-18 16:53:59,737 - werkzeug - INFO - 127.0.0.1 - - [18/Mar/2025 16:53:59] "POST /api/chat HTTP/1.1" 200 -
2025-03-18 16:54:06,495 - quick_intent_merger - INFO - Original ML classification: database_query_comparative with confidence 1.0
2025-03-18 16:54:06,495 - quick_intent_merger - INFO - Pattern matches: ['\\b(median|middle|average|mid|center|mean)', '\\b(where|with|having|that have|filter)\\b']
2025-03-18 16:54:06,495 - quick_intent_merger - INFO - Final intent classification: {'intent': 'database_query_comparative', 'confidence': 1.0, 'sub_intent': 'database_query_comparative_middle', 'sub_confidence': 0.9}
2025-03-18 16:54:06,495 - model.chatbot_engine - INFO - Classified intent: {'intent': 'database_query_comparative', 'confidence': 1.0, 'sub_intent': 'database_query_comparative_middle', 'sub_confidence': 0.9}
2025-03-18 16:54:06,495 - model.chatbot_engine - INFO - Sub-intent: database_query_comparative_middle, Parent intent: database_query_comparative
2025-03-18 16:54:06,495 - query_processor - INFO - Processing query with intent: database_query_comparative, confidence: 1.0
2025-03-18 16:54:06,498 - query_processor - INFO - Generated middle value SQL: SELECT assets.asset_id, price_history.price_date, price_history.close_price, price_history.price_id, price_history.asset_id, price_history.open_price, assets.asset_type, assets.broker_id, assets.name FROM assets JOIN price_history ON assets.asset_id = price_history.asset_id ORDER BY price_history.price_id LIMIT 4, 3
2025-03-18 16:54:06,498 - werkzeug - INFO - 127.0.0.1 - - [18/Mar/2025 16:54:06] "POST /api/chat HTTP/1.1" 200 -
2025-03-18 17:43:41,435 - encryption_manager - INFO - Homomorphic encryption context initialized
2025-03-18 17:43:41,435 - __main__ - INFO - Loading intent classifier model from models/intent_classifier
2025-03-18 17:43:41,435 - model.intent_classifier - INFO - Loading model from directory: models/intent_classifier
2025-03-18 17:43:41,436 - model.intent_classifier - INFO - Loaded model configuration from models/intent_classifier\model_config.json
2025-03-18 17:43:41,436 - model.intent_classifier - INFO - Configuration: vocab_size=10000, embedding_dim=150, max_sequence_length=50, use_post_processor=True
2025-03-18 17:43:41,436 - model.intent_classifier - INFO - Loaded 12 intent classes from models/intent_classifier\intent_classes.json
2025-03-18 17:43:41,436 - model.intent_classifier - INFO - Using intent classes: ['database_query_comparative', 'database_query_count', 'database_query_detailed', 'database_query_filter', 'database_query_list', 'database_query_recent', 'database_query_sensitive', 'database_query_sort', 'database_query_specific_id', 'goodbye', 'greeting', 'help']
2025-03-18 17:43:41,437 - model.intent_classifier - INFO - Loaded tokenizer from models/intent_classifier\tokenizer.json
2025-03-18 17:43:42,492 - model.intent_classifier - INFO - Loaded model from models/intent_classifier\model.h5
2025-03-18 17:43:42,493 - intent_processor - INFO - Loaded 5 intent mappings
2025-03-18 17:43:42,494 - intent_processor - INFO - Loaded original intent examples
2025-03-18 17:43:42,494 - model.intent_classifier - INFO - Initialized intent post-processor
2025-03-18 17:43:42,494 - model.intent_classifier - INFO - Model, tokenizer, and intent classes successfully loaded
2025-03-18 17:43:42,496 - model.chatbot_engine - INFO - Intent merger initialized
2025-03-18 17:43:42,497 - speech.speech_recognition - INFO - Secure speech recognition module initialized
2025-03-18 17:43:42,497 - __main__ - INFO - Speech recognition initialized successfully
2025-03-18 17:43:42,499 - __main__ - INFO - All components initialized successfully
2025-03-18 17:43:44,573 - database_connector - INFO - Connected to MySQL database: fm_database
2025-03-18 17:43:44,573 - __main__ - INFO - Initializing speech recognition routes
2025-03-18 17:43:44,575 - __main__ - INFO - Training API routes added successfully
2025-03-18 17:43:44,576 - api.flask_api - INFO - Starting server on 0.0.0.0:5000
2025-03-18 17:43:44,591 - werkzeug - INFO - [31m[1mWARNING: This is a development server. Do not use it in a production deployment. Use a production WSGI server instead.[0m
 * Running on all addresses (0.0.0.0)
 * Running on http://127.0.0.1:5000
 * Running on http://192.168.1.171:5000
2025-03-18 17:43:44,591 - werkzeug - INFO - [33mPress CTRL+C to quit[0m
2025-03-18 17:43:44,595 - werkzeug - INFO -  * Restarting with stat
2025-03-18 17:43:50,991 - encryption_manager - INFO - Homomorphic encryption context initialized
2025-03-18 17:43:50,992 - __main__ - INFO - Loading intent classifier model from models/intent_classifier
2025-03-18 17:43:50,992 - model.intent_classifier - INFO - Loading model from directory: models/intent_classifier
2025-03-18 17:43:50,992 - model.intent_classifier - INFO - Loaded model configuration from models/intent_classifier\model_config.json
2025-03-18 17:43:50,992 - model.intent_classifier - INFO - Configuration: vocab_size=10000, embedding_dim=150, max_sequence_length=50, use_post_processor=True
2025-03-18 17:43:50,993 - model.intent_classifier - INFO - Loaded 12 intent classes from models/intent_classifier\intent_classes.json
2025-03-18 17:43:50,993 - model.intent_classifier - INFO - Using intent classes: ['database_query_comparative', 'database_query_count', 'database_query_detailed', 'database_query_filter', 'database_query_list', 'database_query_recent', 'database_query_sensitive', 'database_query_sort', 'database_query_specific_id', 'goodbye', 'greeting', 'help']
2025-03-18 17:43:50,994 - model.intent_classifier - INFO - Loaded tokenizer from models/intent_classifier\tokenizer.json
2025-03-18 17:43:52,910 - model.intent_classifier - INFO - Loaded model from models/intent_classifier\model.h5
2025-03-18 17:43:52,910 - intent_processor - INFO - Loaded 5 intent mappings
2025-03-18 17:43:52,918 - intent_processor - INFO - Loaded original intent examples
2025-03-18 17:43:52,918 - model.intent_classifier - INFO - Initialized intent post-processor
2025-03-18 17:43:52,918 - model.intent_classifier - INFO - Model, tokenizer, and intent classes successfully loaded
2025-03-18 17:43:52,919 - model.chatbot_engine - INFO - Intent merger initialized
2025-03-18 17:43:52,919 - speech.speech_recognition - INFO - Secure speech recognition module initialized
2025-03-18 17:43:52,919 - __main__ - INFO - Speech recognition initialized successfully
2025-03-18 17:43:52,919 - __main__ - INFO - All components initialized successfully
2025-03-18 17:43:54,969 - database_connector - INFO - Connected to MySQL database: fm_database
2025-03-18 17:43:54,969 - __main__ - INFO - Initializing speech recognition routes
2025-03-18 17:43:54,973 - __main__ - INFO - Training API routes added successfully
2025-03-18 17:43:54,973 - api.flask_api - INFO - Starting server on 0.0.0.0:5000
2025-03-18 17:43:54,988 - werkzeug - WARNING -  * Debugger is active!
2025-03-18 17:43:54,997 - werkzeug - INFO -  * Debugger PIN: 103-700-790
2025-03-18 17:43:55,042 - werkzeug - INFO - 127.0.0.1 - - [18/Mar/2025 17:43:55] "GET / HTTP/1.1" 200 -
2025-03-18 17:43:55,248 - werkzeug - INFO - 127.0.0.1 - - [18/Mar/2025 17:43:55] "[36mGET /static/js/script.js HTTP/1.1[0m" 304 -
2025-03-18 17:43:55,266 - werkzeug - INFO - 127.0.0.1 - - [18/Mar/2025 17:43:55] "[36mGET /static/css/style.css HTTP/1.1[0m" 304 -
2025-03-18 17:43:55,266 - werkzeug - INFO - 127.0.0.1 - - [18/Mar/2025 17:43:55] "[36mGET /static/js/speech.js HTTP/1.1[0m" 304 -
2025-03-18 17:44:03,179 - quick_intent_merger - INFO - Original ML classification: database_query_comparative with confidence 1.0
2025-03-18 17:44:03,179 - quick_intent_merger - INFO - Pattern matches: ['\\b(highest|maximum|most|top|greatest|largest|biggest)', '\\b(where|with|having|that have|filter)\\b']
2025-03-18 17:44:03,179 - quick_intent_merger - INFO - Final intent classification: {'intent': 'database_query_comparative', 'confidence': 1.0, 'sub_intent': 'database_query_comparative_highest', 'sub_confidence': 0.9}
2025-03-18 17:44:03,179 - model.chatbot_engine - INFO - Classified intent: {'intent': 'database_query_comparative', 'confidence': 1.0, 'sub_intent': 'database_query_comparative_highest', 'sub_confidence': 0.9}
2025-03-18 17:44:03,179 - model.chatbot_engine - INFO - Sub-intent: database_query_comparative_highest, Parent intent: database_query_comparative
2025-03-18 17:44:03,179 - query_processor - INFO - Processing query with intent: database_query_comparative, confidence: 1.0
2025-03-18 17:44:03,182 - werkzeug - INFO - 127.0.0.1 - - [18/Mar/2025 17:44:03] "POST /api/chat HTTP/1.1" 200 -
2025-03-18 17:44:22,370 - quick_intent_merger - INFO - Original ML classification: database_query_sort with confidence 1.0
2025-03-18 17:44:22,370 - quick_intent_merger - INFO - Pattern matches: ['\\b(sort|order|arrange).*(descending|desc|high to low|largest to smallest)', '\\b(sort|order|arrange|list).*\\b(by|on)\\b']
2025-03-18 17:44:22,370 - quick_intent_merger - INFO - Final intent classification: {'intent': 'database_query_sort', 'confidence': 1.0, 'sub_intent': 'database_query_sort_descending', 'sub_confidence': 0.9}
2025-03-18 17:44:22,370 - model.chatbot_engine - INFO - Classified intent: {'intent': 'database_query_sort', 'confidence': 1.0, 'sub_intent': 'database_query_sort_descending', 'sub_confidence': 0.9}
2025-03-18 17:44:22,370 - model.chatbot_engine - INFO - Sub-intent: database_query_sort_descending, Parent intent: database_query_sort
2025-03-18 17:44:22,370 - query_processor - INFO - Processing query with intent: database_query_sort, confidence: 1.0
2025-03-18 17:44:22,370 - werkzeug - INFO - 127.0.0.1 - - [18/Mar/2025 17:44:22] "POST /api/chat HTTP/1.1" 200 -
2025-03-18 17:46:51,538 - encryption_manager - INFO - Homomorphic encryption context initialized
2025-03-18 17:46:51,538 - __main__ - INFO - Loading intent classifier model from models/intent_classifier
2025-03-18 17:46:51,539 - model.intent_classifier - INFO - Loading model from directory: models/intent_classifier
2025-03-18 17:46:51,539 - model.intent_classifier - INFO - Loaded model configuration from models/intent_classifier\model_config.json
2025-03-18 17:46:51,539 - model.intent_classifier - INFO - Configuration: vocab_size=10000, embedding_dim=150, max_sequence_length=50, use_post_processor=True
2025-03-18 17:46:51,539 - model.intent_classifier - INFO - Loaded 12 intent classes from models/intent_classifier\intent_classes.json
2025-03-18 17:46:51,539 - model.intent_classifier - INFO - Using intent classes: ['database_query_comparative', 'database_query_count', 'database_query_detailed', 'database_query_filter', 'database_query_list', 'database_query_recent', 'database_query_sensitive', 'database_query_sort', 'database_query_specific_id', 'goodbye', 'greeting', 'help']
2025-03-18 17:46:51,540 - model.intent_classifier - INFO - Loaded tokenizer from models/intent_classifier\tokenizer.json
2025-03-18 17:46:52,537 - model.intent_classifier - INFO - Loaded model from models/intent_classifier\model.h5
2025-03-18 17:46:52,538 - intent_processor - INFO - Loaded 5 intent mappings
2025-03-18 17:46:52,540 - intent_processor - INFO - Loaded original intent examples
2025-03-18 17:46:52,540 - model.intent_classifier - INFO - Initialized intent post-processor
2025-03-18 17:46:52,540 - model.intent_classifier - INFO - Model, tokenizer, and intent classes successfully loaded
2025-03-18 17:46:52,542 - model.chatbot_engine - INFO - Intent merger initialized
2025-03-18 17:46:52,542 - speech.speech_recognition - INFO - Secure speech recognition module initialized
2025-03-18 17:46:52,543 - __main__ - INFO - Speech recognition initialized successfully
2025-03-18 17:46:52,545 - __main__ - INFO - All components initialized successfully
2025-03-18 17:46:54,606 - database_connector - INFO - Connected to MySQL database: fm_database
2025-03-18 17:46:54,606 - __main__ - INFO - Initializing speech recognition routes
2025-03-18 17:46:54,608 - __main__ - INFO - Training API routes added successfully
2025-03-18 17:46:54,609 - api.flask_api - INFO - Starting server on 0.0.0.0:5000
2025-03-18 17:46:54,625 - werkzeug - INFO - [31m[1mWARNING: This is a development server. Do not use it in a production deployment. Use a production WSGI server instead.[0m
 * Running on all addresses (0.0.0.0)
 * Running on http://127.0.0.1:5000
 * Running on http://192.168.1.171:5000
2025-03-18 17:46:54,625 - werkzeug - INFO - [33mPress CTRL+C to quit[0m
2025-03-18 17:46:54,629 - werkzeug - INFO -  * Restarting with stat
2025-03-18 17:47:01,050 - encryption_manager - INFO - Homomorphic encryption context initialized
2025-03-18 17:47:01,052 - __main__ - INFO - Loading intent classifier model from models/intent_classifier
2025-03-18 17:47:01,052 - model.intent_classifier - INFO - Loading model from directory: models/intent_classifier
2025-03-18 17:47:01,052 - model.intent_classifier - INFO - Loaded model configuration from models/intent_classifier\model_config.json
2025-03-18 17:47:01,052 - model.intent_classifier - INFO - Configuration: vocab_size=10000, embedding_dim=150, max_sequence_length=50, use_post_processor=True
2025-03-18 17:47:01,053 - model.intent_classifier - INFO - Loaded 12 intent classes from models/intent_classifier\intent_classes.json
2025-03-18 17:47:01,053 - model.intent_classifier - INFO - Using intent classes: ['database_query_comparative', 'database_query_count', 'database_query_detailed', 'database_query_filter', 'database_query_list', 'database_query_recent', 'database_query_sensitive', 'database_query_sort', 'database_query_specific_id', 'goodbye', 'greeting', 'help']
2025-03-18 17:47:01,053 - model.intent_classifier - INFO - Loaded tokenizer from models/intent_classifier\tokenizer.json
2025-03-18 17:47:02,888 - model.intent_classifier - INFO - Loaded model from models/intent_classifier\model.h5
2025-03-18 17:47:02,890 - intent_processor - INFO - Loaded 5 intent mappings
2025-03-18 17:47:02,890 - intent_processor - INFO - Loaded original intent examples
2025-03-18 17:47:02,890 - model.intent_classifier - INFO - Initialized intent post-processor
2025-03-18 17:47:02,890 - model.intent_classifier - INFO - Model, tokenizer, and intent classes successfully loaded
2025-03-18 17:47:02,890 - model.chatbot_engine - INFO - Intent merger initialized
2025-03-18 17:47:02,890 - speech.speech_recognition - INFO - Secure speech recognition module initialized
2025-03-18 17:47:02,890 - __main__ - INFO - Speech recognition initialized successfully
2025-03-18 17:47:02,899 - __main__ - INFO - All components initialized successfully
2025-03-18 17:47:04,940 - database_connector - INFO - Connected to MySQL database: fm_database
2025-03-18 17:47:04,940 - __main__ - INFO - Initializing speech recognition routes
2025-03-18 17:47:04,940 - __main__ - INFO - Training API routes added successfully
2025-03-18 17:47:04,940 - api.flask_api - INFO - Starting server on 0.0.0.0:5000
2025-03-18 17:47:04,957 - werkzeug - WARNING -  * Debugger is active!
2025-03-18 17:47:04,966 - werkzeug - INFO -  * Debugger PIN: 103-700-790
2025-03-18 17:47:05,006 - werkzeug - INFO - 127.0.0.1 - - [18/Mar/2025 17:47:05] "GET / HTTP/1.1" 200 -
2025-03-18 17:47:05,180 - werkzeug - INFO - 127.0.0.1 - - [18/Mar/2025 17:47:05] "[36mGET /static/css/style.css HTTP/1.1[0m" 304 -
2025-03-18 17:47:05,254 - werkzeug - INFO - 127.0.0.1 - - [18/Mar/2025 17:47:05] "[36mGET /static/js/script.js HTTP/1.1[0m" 304 -
2025-03-18 17:47:05,254 - werkzeug - INFO - 127.0.0.1 - - [18/Mar/2025 17:47:05] "[36mGET /static/js/speech.js HTTP/1.1[0m" 304 -
2025-03-18 17:47:11,970 - quick_intent_merger - INFO - Original ML classification: database_query_comparative with confidence 1.0
2025-03-18 17:47:11,970 - quick_intent_merger - INFO - Pattern matches: ['\\b(highest|maximum|most|top|greatest|largest|biggest)', '\\b(where|with|having|that have|filter)\\b']
2025-03-18 17:47:11,970 - quick_intent_merger - INFO - Final intent classification: {'intent': 'database_query_comparative', 'confidence': 1.0, 'sub_intent': 'database_query_comparative_highest', 'sub_confidence': 0.9}
2025-03-18 17:47:11,970 - model.chatbot_engine - INFO - Classified intent: {'intent': 'database_query_comparative', 'confidence': 1.0, 'sub_intent': 'database_query_comparative_highest', 'sub_confidence': 0.9}
2025-03-18 17:47:11,970 - model.chatbot_engine - INFO - Sub-intent: database_query_comparative_highest, Parent intent: database_query_comparative
2025-03-18 17:47:11,970 - query_processor - INFO - Processing query with intent: database_query_comparative, confidence: 1.0
2025-03-18 17:47:11,976 - query_processor - INFO - Generated generic SQL: SELECT trades.trader_id, accounts.creation_date, trades.market_id, accounts.account_id, traders.name, trades.trade_id, trades.trade_date, traders.trader_id, accounts.trader_id, trades.price, traders.registration_date, trades.quantity, trades.asset_id, accounts.account_type FROM accounts JOIN traders ON accounts.trader_id = traders.trader_id JOIN trades ON traders.trader_id = trades.trader_id ORDER BY accounts.balance DESC LIMIT 10
2025-03-18 17:47:11,982 - werkzeug - INFO - 127.0.0.1 - - [18/Mar/2025 17:47:11] "POST /api/chat HTTP/1.1" 200 -
2025-03-18 17:47:18,184 - quick_intent_merger - INFO - Original ML classification: database_query_sort with confidence 1.0
2025-03-18 17:47:18,184 - quick_intent_merger - INFO - Pattern matches: ['\\b(sort|order|arrange).*(descending|desc|high to low|largest to smallest)', '\\b(sort|order|arrange|list).*\\b(by|on)\\b']
2025-03-18 17:47:18,184 - quick_intent_merger - INFO - Final intent classification: {'intent': 'database_query_sort', 'confidence': 1.0, 'sub_intent': 'database_query_sort_descending', 'sub_confidence': 0.9}
2025-03-18 17:47:18,184 - model.chatbot_engine - INFO - Classified intent: {'intent': 'database_query_sort', 'confidence': 1.0, 'sub_intent': 'database_query_sort_descending', 'sub_confidence': 0.9}
2025-03-18 17:47:18,184 - model.chatbot_engine - INFO - Sub-intent: database_query_sort_descending, Parent intent: database_query_sort
2025-03-18 17:47:18,184 - query_processor - INFO - Processing query with intent: database_query_sort, confidence: 1.0
2025-03-18 17:47:18,187 - query_processor - INFO - Generated generic SQL: SELECT price_history.open_price, orders.trade_id, assets.broker_id, assets.asset_id, price_history.close_price, orders.order_date, price_history.price_id, price_history.price_date, orders.order_type, assets.asset_type, price_history.asset_id, orders.order_id, assets.name FROM assets JOIN price_history ON assets.asset_id = price_history.asset_id JOIN trades ON assets.asset_id = trades.asset_id JOIN orders ON trades.trade_id = orders.trade_id ORDER BY assets.name DESC LIMIT 100
2025-03-18 17:47:18,204 - werkzeug - INFO - 127.0.0.1 - - [18/Mar/2025 17:47:18] "POST /api/chat HTTP/1.1" 200 -
2025-03-18 17:47:23,889 - quick_intent_merger - INFO - Original ML classification: database_query_comparative with confidence 0.7462316155433655
2025-03-18 17:47:23,889 - quick_intent_merger - INFO - Pattern matches: ['\\b(lowest|minimum|least|bottom|smallest|cheapest|worst)', '\\b(count|how many|number of|total number)', '\\b(where|with|having|that have|filter)\\b']
2025-03-18 17:47:23,889 - quick_intent_merger - INFO - Low ML confidence (0.7462316155433655). Using pattern match: {'intent': 'database_query_comparative', 'sub_intent': 'database_query_comparative_lowest'}
2025-03-18 17:47:23,889 - quick_intent_merger - INFO - Final intent classification: {'intent': 'database_query_comparative', 'confidence': 0.9, 'sub_intent': 'database_query_comparative_lowest'}
2025-03-18 17:47:23,889 - model.chatbot_engine - INFO - Classified intent: {'intent': 'database_query_comparative', 'confidence': 0.9, 'sub_intent': 'database_query_comparative_lowest'}
2025-03-18 17:47:23,889 - model.chatbot_engine - INFO - Sub-intent: database_query_comparative_lowest, Parent intent: database_query_comparative
2025-03-18 17:47:23,889 - query_processor - INFO - Processing query with intent: database_query_comparative, confidence: 0.9
2025-03-18 17:47:23,889 - query_processor - INFO - Generated aggregation SQL: SELECT traders.trader_id, traders.name, traders.registration_date, COUNT(transactions.transaction_id) as transaction_count FROM traders JOIN accounts ON traders.trader_id = accounts.trader_id JOIN transactions ON accounts.account_id = transactions.account_id JOIN trades ON traders.trader_id = trades.trader_id GROUP BY traders.trader_id, traders.name ORDER BY transaction_count ASC LIMIT 10
2025-03-18 17:47:23,905 - werkzeug - INFO - 127.0.0.1 - - [18/Mar/2025 17:47:23] "POST /api/chat HTTP/1.1" 200 -
2025-03-18 17:47:32,813 - quick_intent_merger - INFO - Original ML classification: database_query_sort with confidence 1.0
2025-03-18 17:47:32,813 - quick_intent_merger - INFO - Pattern matches: ['\\b(sort|order|arrange).*(ascending|asc|low to high|smallest to largest)', '\\b(sort|order|arrange|list).*\\b(by|on)\\b']
2025-03-18 17:47:32,813 - quick_intent_merger - INFO - Final intent classification: {'intent': 'database_query_sort', 'confidence': 1.0, 'sub_intent': 'database_query_sort_ascending', 'sub_confidence': 0.9}
2025-03-18 17:47:32,813 - model.chatbot_engine - INFO - Classified intent: {'intent': 'database_query_sort', 'confidence': 1.0, 'sub_intent': 'database_query_sort_ascending', 'sub_confidence': 0.9}
2025-03-18 17:47:32,813 - model.chatbot_engine - INFO - Sub-intent: database_query_sort_ascending, Parent intent: database_query_sort
2025-03-18 17:47:32,813 - query_processor - INFO - Processing query with intent: database_query_sort, confidence: 1.0
2025-03-18 17:47:32,813 - query_processor - INFO - Generated generic SQL: SELECT trades.trader_id, orders.trade_id, trades.market_id, orders.order_date, trades.trade_date, trades.trade_id, orders.order_type, trades.quantity, trades.asset_id, orders.order_id, trades.price FROM trades JOIN orders ON trades.trade_id = orders.trade_id ORDER BY trades.trade_date ASC LIMIT 100
2025-03-18 17:47:32,821 - werkzeug - INFO - 127.0.0.1 - - [18/Mar/2025 17:47:32] "POST /api/chat HTTP/1.1" 200 -
2025-03-18 17:47:43,229 - quick_intent_merger - INFO - Original ML classification: database_query_comparative with confidence 1.0
2025-03-18 17:47:43,229 - quick_intent_merger - INFO - Pattern matches: ['\\b(median|middle|average|mid|center|mean)', '\\b(where|with|having|that have|filter)\\b']
2025-03-18 17:47:43,229 - quick_intent_merger - INFO - Final intent classification: {'intent': 'database_query_comparative', 'confidence': 1.0, 'sub_intent': 'database_query_comparative_middle', 'sub_confidence': 0.9}
2025-03-18 17:47:43,229 - model.chatbot_engine - INFO - Classified intent: {'intent': 'database_query_comparative', 'confidence': 1.0, 'sub_intent': 'database_query_comparative_middle', 'sub_confidence': 0.9}
2025-03-18 17:47:43,229 - model.chatbot_engine - INFO - Sub-intent: database_query_comparative_middle, Parent intent: database_query_comparative
2025-03-18 17:47:43,229 - query_processor - INFO - Processing query with intent: database_query_comparative, confidence: 1.0
2025-03-18 17:47:43,229 - query_processor - INFO - Generated middle value SQL: SELECT price_history.open_price, assets.broker_id, assets.asset_id, price_history.close_price, price_history.price_id, price_history.price_date, assets.asset_type, price_history.asset_id, assets.name FROM assets JOIN price_history ON assets.asset_id = price_history.asset_id ORDER BY price_history.price_id LIMIT 4, 3
2025-03-18 17:47:43,236 - werkzeug - INFO - 127.0.0.1 - - [18/Mar/2025 17:47:43] "POST /api/chat HTTP/1.1" 200 -
2025-03-18 17:55:54,290 - encryption_manager - INFO - Homomorphic encryption context initialized
2025-03-18 17:55:54,291 - __main__ - INFO - Loading intent classifier model from models/intent_classifier
2025-03-18 17:55:54,291 - model.intent_classifier - INFO - Loading model from directory: models/intent_classifier
2025-03-18 17:55:54,291 - model.intent_classifier - INFO - Loaded model configuration from models/intent_classifier\model_config.json
2025-03-18 17:55:54,291 - model.intent_classifier - INFO - Configuration: vocab_size=10000, embedding_dim=150, max_sequence_length=50, use_post_processor=True
2025-03-18 17:55:54,292 - model.intent_classifier - INFO - Loaded 12 intent classes from models/intent_classifier\intent_classes.json
2025-03-18 17:55:54,292 - model.intent_classifier - INFO - Using intent classes: ['database_query_comparative', 'database_query_count', 'database_query_detailed', 'database_query_filter', 'database_query_list', 'database_query_recent', 'database_query_sensitive', 'database_query_sort', 'database_query_specific_id', 'goodbye', 'greeting', 'help']
2025-03-18 17:55:54,294 - model.intent_classifier - INFO - Loaded tokenizer from models/intent_classifier\tokenizer.json
2025-03-18 17:55:55,779 - model.intent_classifier - INFO - Loaded model from models/intent_classifier\model.h5
2025-03-18 17:55:55,781 - intent_processor - INFO - Loaded 5 intent mappings
2025-03-18 17:55:55,783 - intent_processor - INFO - Loaded original intent examples
2025-03-18 17:55:55,783 - model.intent_classifier - INFO - Initialized intent post-processor
2025-03-18 17:55:55,783 - model.intent_classifier - INFO - Model, tokenizer, and intent classes successfully loaded
2025-03-18 17:55:55,787 - model.chatbot_engine - INFO - Intent merger initialized
2025-03-18 17:55:55,787 - speech.speech_recognition - INFO - Secure speech recognition module initialized
2025-03-18 17:55:55,787 - __main__ - INFO - Speech recognition initialized successfully
2025-03-18 17:55:55,791 - __main__ - INFO - All components initialized successfully
2025-03-18 17:55:57,854 - database_connector - INFO - Connected to MySQL database: fm_database
2025-03-18 17:55:57,854 - __main__ - INFO - Initializing speech recognition routes
2025-03-18 17:55:57,857 - __main__ - INFO - Training API routes added successfully
2025-03-18 17:55:57,857 - api.flask_api - INFO - Starting server on 0.0.0.0:5000
2025-03-18 17:55:57,875 - werkzeug - INFO - [31m[1mWARNING: This is a development server. Do not use it in a production deployment. Use a production WSGI server instead.[0m
 * Running on all addresses (0.0.0.0)
 * Running on http://127.0.0.1:5000
 * Running on http://192.168.1.171:5000
2025-03-18 17:55:57,875 - werkzeug - INFO - [33mPress CTRL+C to quit[0m
2025-03-18 17:55:57,879 - werkzeug - INFO -  * Restarting with stat
2025-03-18 17:56:05,409 - encryption_manager - INFO - Homomorphic encryption context initialized
2025-03-18 17:56:05,409 - __main__ - INFO - Loading intent classifier model from models/intent_classifier
2025-03-18 17:56:05,409 - model.intent_classifier - INFO - Loading model from directory: models/intent_classifier
2025-03-18 17:56:05,409 - model.intent_classifier - INFO - Loaded model configuration from models/intent_classifier\model_config.json
2025-03-18 17:56:05,409 - model.intent_classifier - INFO - Configuration: vocab_size=10000, embedding_dim=150, max_sequence_length=50, use_post_processor=True
2025-03-18 17:56:05,409 - model.intent_classifier - INFO - Loaded 12 intent classes from models/intent_classifier\intent_classes.json
2025-03-18 17:56:05,409 - model.intent_classifier - INFO - Using intent classes: ['database_query_comparative', 'database_query_count', 'database_query_detailed', 'database_query_filter', 'database_query_list', 'database_query_recent', 'database_query_sensitive', 'database_query_sort', 'database_query_specific_id', 'goodbye', 'greeting', 'help']
2025-03-18 17:56:05,409 - model.intent_classifier - INFO - Loaded tokenizer from models/intent_classifier\tokenizer.json
2025-03-18 17:56:07,788 - model.intent_classifier - INFO - Loaded model from models/intent_classifier\model.h5
2025-03-18 17:56:07,791 - intent_processor - INFO - Loaded 5 intent mappings
2025-03-18 17:56:07,793 - intent_processor - INFO - Loaded original intent examples
2025-03-18 17:56:07,793 - model.intent_classifier - INFO - Initialized intent post-processor
2025-03-18 17:56:07,793 - model.intent_classifier - INFO - Model, tokenizer, and intent classes successfully loaded
2025-03-18 17:56:07,796 - model.chatbot_engine - INFO - Intent merger initialized
2025-03-18 17:56:07,796 - speech.speech_recognition - INFO - Secure speech recognition module initialized
2025-03-18 17:56:07,796 - __main__ - INFO - Speech recognition initialized successfully
2025-03-18 17:56:07,796 - __main__ - INFO - All components initialized successfully
2025-03-18 17:56:09,856 - database_connector - INFO - Connected to MySQL database: fm_database
2025-03-18 17:56:09,856 - __main__ - INFO - Initializing speech recognition routes
2025-03-18 17:56:09,860 - __main__ - INFO - Training API routes added successfully
2025-03-18 17:56:09,860 - api.flask_api - INFO - Starting server on 0.0.0.0:5000
2025-03-18 17:56:09,870 - werkzeug - WARNING -  * Debugger is active!
2025-03-18 17:56:09,878 - werkzeug - INFO -  * Debugger PIN: 103-700-790
2025-03-18 17:56:09,919 - werkzeug - INFO - 127.0.0.1 - - [18/Mar/2025 17:56:09] "GET / HTTP/1.1" 200 -
2025-03-18 17:56:10,092 - werkzeug - INFO - 127.0.0.1 - - [18/Mar/2025 17:56:10] "[36mGET /static/css/style.css HTTP/1.1[0m" 304 -
2025-03-18 17:56:10,108 - werkzeug - INFO - 127.0.0.1 - - [18/Mar/2025 17:56:10] "[36mGET /static/js/script.js HTTP/1.1[0m" 304 -
2025-03-18 17:56:10,108 - werkzeug - INFO - 127.0.0.1 - - [18/Mar/2025 17:56:10] "[36mGET /static/js/speech.js HTTP/1.1[0m" 304 -
2025-03-18 17:56:24,980 - quick_intent_merger - INFO - Original ML classification: database_query_comparative with confidence 1.0
2025-03-18 17:56:24,980 - quick_intent_merger - INFO - Pattern matches: ['\\b(highest|maximum|most|top|greatest|largest|biggest)', '\\b(where|with|having|that have|filter)\\b']
2025-03-18 17:56:24,980 - quick_intent_merger - INFO - Final intent classification: {'intent': 'database_query_comparative', 'confidence': 1.0, 'sub_intent': 'database_query_comparative_highest', 'sub_confidence': 0.9}
2025-03-18 17:56:24,980 - model.chatbot_engine - INFO - Classified intent: {'intent': 'database_query_comparative', 'confidence': 1.0, 'sub_intent': 'database_query_comparative_highest', 'sub_confidence': 0.9}
2025-03-18 17:56:24,980 - model.chatbot_engine - INFO - Sub-intent: database_query_comparative_highest, Parent intent: database_query_comparative
2025-03-18 17:56:24,980 - query_processor - INFO - Processing query with intent: database_query_comparative, confidence: 1.0
2025-03-18 17:56:24,980 - query_processor - INFO - Generated generic SQL: SELECT traders.registration_date, accounts.trader_id, accounts.account_id, trades.asset_id, trades.price, traders.name, trades.trader_id, traders.trader_id, trades.trade_id, trades.market_id, accounts.account_type, trades.quantity, accounts.creation_date, trades.trade_date FROM traders JOIN accounts ON traders.trader_id = accounts.trader_id JOIN trades ON traders.trader_id = trades.trader_id ORDER BY accounts.balance DESC LIMIT 10
2025-03-18 17:56:24,989 - werkzeug - INFO - 127.0.0.1 - - [18/Mar/2025 17:56:24] "POST /api/chat HTTP/1.1" 200 -
2025-03-18 17:56:31,459 - quick_intent_merger - INFO - Original ML classification: database_query_sort with confidence 1.0
2025-03-18 17:56:31,459 - quick_intent_merger - INFO - Pattern matches: ['\\b(sort|order|arrange).*(descending|desc|high to low|largest to smallest)', '\\b(sort|order|arrange|list).*\\b(by|on)\\b']
2025-03-18 17:56:31,459 - quick_intent_merger - INFO - Final intent classification: {'intent': 'database_query_sort', 'confidence': 1.0, 'sub_intent': 'database_query_sort_descending', 'sub_confidence': 0.9}
2025-03-18 17:56:31,459 - model.chatbot_engine - INFO - Classified intent: {'intent': 'database_query_sort', 'confidence': 1.0, 'sub_intent': 'database_query_sort_descending', 'sub_confidence': 0.9}
2025-03-18 17:56:31,459 - model.chatbot_engine - INFO - Sub-intent: database_query_sort_descending, Parent intent: database_query_sort
2025-03-18 17:56:31,459 - query_processor - INFO - Processing query with intent: database_query_sort, confidence: 1.0
2025-03-18 17:56:31,459 - query_processor - INFO - Generated generic SQL: SELECT price_history.price_id, price_history.price_date, price_history.asset_id, orders.trade_id, assets.asset_type, assets.broker_id, assets.asset_id, price_history.open_price, orders.order_type, price_history.close_price, orders.order_id, assets.name, orders.order_date FROM orders JOIN trades ON orders.trade_id = trades.trade_id JOIN assets ON trades.asset_id = assets.asset_id JOIN price_history ON assets.asset_id = price_history.asset_id ORDER BY orders.order_date DESC LIMIT 100
2025-03-18 17:56:31,468 - werkzeug - INFO - 127.0.0.1 - - [18/Mar/2025 17:56:31] "POST /api/chat HTTP/1.1" 200 -
2025-03-18 17:56:36,237 - quick_intent_merger - INFO - Original ML classification: database_query_comparative with confidence 0.7462316155433655
2025-03-18 17:56:36,237 - quick_intent_merger - INFO - Pattern matches: ['\\b(lowest|minimum|least|bottom|smallest|cheapest|worst)', '\\b(count|how many|number of|total number)', '\\b(where|with|having|that have|filter)\\b']
2025-03-18 17:56:36,237 - quick_intent_merger - INFO - Low ML confidence (0.7462316155433655). Using pattern match: {'intent': 'database_query_comparative', 'sub_intent': 'database_query_comparative_lowest'}
2025-03-18 17:56:36,237 - quick_intent_merger - INFO - Final intent classification: {'intent': 'database_query_comparative', 'confidence': 0.9, 'sub_intent': 'database_query_comparative_lowest'}
2025-03-18 17:56:36,237 - model.chatbot_engine - INFO - Classified intent: {'intent': 'database_query_comparative', 'confidence': 0.9, 'sub_intent': 'database_query_comparative_lowest'}
2025-03-18 17:56:36,237 - model.chatbot_engine - INFO - Sub-intent: database_query_comparative_lowest, Parent intent: database_query_comparative
2025-03-18 17:56:36,237 - query_processor - INFO - Processing query with intent: database_query_comparative, confidence: 0.9
2025-03-18 17:56:36,237 - query_processor - INFO - Generated aggregation SQL: SELECT traders.trader_id, traders.name, traders.registration_date, COUNT(transactions.transaction_id) as transaction_count FROM traders JOIN accounts ON transactions.account_id = accounts.account_id JOIN traders ON accounts.trader_id = traders.trader_id JOIN trades ON traders.trader_id = trades.trader_id GROUP BY traders.trader_id, traders.name ORDER BY transaction_count ASC LIMIT 10
2025-03-18 17:56:36,245 - database_connector - ERROR - Error executing query: 1066 (42000): Not unique table/alias: 'traders'
2025-03-18 17:56:36,245 - query_processor - INFO - No results returned from database
2025-03-18 17:56:36,245 - werkzeug - INFO - 127.0.0.1 - - [18/Mar/2025 17:56:36] "POST /api/chat HTTP/1.1" 200 -
2025-03-18 17:56:48,347 - quick_intent_merger - INFO - Original ML classification: database_query_sort with confidence 1.0
2025-03-18 17:56:48,347 - quick_intent_merger - INFO - Pattern matches: ['\\b(sort|order|arrange).*(ascending|asc|low to high|smallest to largest)', '\\b(sort|order|arrange|list).*\\b(by|on)\\b']
2025-03-18 17:56:48,347 - quick_intent_merger - INFO - Final intent classification: {'intent': 'database_query_sort', 'confidence': 1.0, 'sub_intent': 'database_query_sort_ascending', 'sub_confidence': 0.9}
2025-03-18 17:56:48,347 - model.chatbot_engine - INFO - Classified intent: {'intent': 'database_query_sort', 'confidence': 1.0, 'sub_intent': 'database_query_sort_ascending', 'sub_confidence': 0.9}
2025-03-18 17:56:48,347 - model.chatbot_engine - INFO - Sub-intent: database_query_sort_ascending, Parent intent: database_query_sort
2025-03-18 17:56:48,347 - query_processor - INFO - Processing query with intent: database_query_sort, confidence: 1.0
2025-03-18 17:56:48,347 - query_processor - INFO - Generated generic SQL: SELECT orders.trade_id, trades.price, trades.asset_id, trades.trader_id, trades.trade_id, trades.market_id, orders.order_type, trades.quantity, orders.order_id, trades.trade_date, orders.order_date FROM orders JOIN trades ON orders.trade_id = trades.trade_id ORDER BY orders.order_date ASC LIMIT 100
2025-03-18 17:56:48,347 - werkzeug - INFO - 127.0.0.1 - - [18/Mar/2025 17:56:48] "POST /api/chat HTTP/1.1" 200 -
2025-03-18 17:56:54,483 - quick_intent_merger - INFO - Original ML classification: database_query_comparative with confidence 1.0
2025-03-18 17:56:54,483 - quick_intent_merger - INFO - Pattern matches: ['\\b(median|middle|average|mid|center|mean)', '\\b(where|with|having|that have|filter)\\b']
2025-03-18 17:56:54,483 - quick_intent_merger - INFO - Final intent classification: {'intent': 'database_query_comparative', 'confidence': 1.0, 'sub_intent': 'database_query_comparative_middle', 'sub_confidence': 0.9}
2025-03-18 17:56:54,483 - model.chatbot_engine - INFO - Classified intent: {'intent': 'database_query_comparative', 'confidence': 1.0, 'sub_intent': 'database_query_comparative_middle', 'sub_confidence': 0.9}
2025-03-18 17:56:54,483 - model.chatbot_engine - INFO - Sub-intent: database_query_comparative_middle, Parent intent: database_query_comparative
2025-03-18 17:56:54,483 - query_processor - INFO - Processing query with intent: database_query_comparative, confidence: 1.0
2025-03-18 17:56:54,491 - query_processor - INFO - Generated middle value SQL: SELECT price_history.price_id, price_history.price_date, price_history.asset_id, assets.asset_type, assets.broker_id, assets.asset_id, price_history.open_price, price_history.close_price, assets.name FROM price_history JOIN assets ON price_history.asset_id = assets.asset_id ORDER BY price_history.price_id LIMIT 4, 3
2025-03-18 17:56:54,500 - werkzeug - INFO - 127.0.0.1 - - [18/Mar/2025 17:56:54] "POST /api/chat HTTP/1.1" 200 -
2025-03-18 18:04:36,310 - encryption_manager - INFO - Homomorphic encryption context initialized
2025-03-18 18:04:36,310 - __main__ - INFO - Loading intent classifier model from models/intent_classifier
2025-03-18 18:04:36,310 - model.intent_classifier - INFO - Loading model from directory: models/intent_classifier
2025-03-18 18:04:36,311 - model.intent_classifier - INFO - Loaded model configuration from models/intent_classifier\model_config.json
2025-03-18 18:04:36,311 - model.intent_classifier - INFO - Configuration: vocab_size=10000, embedding_dim=150, max_sequence_length=50, use_post_processor=True
2025-03-18 18:04:36,311 - model.intent_classifier - INFO - Loaded 12 intent classes from models/intent_classifier\intent_classes.json
2025-03-18 18:04:36,311 - model.intent_classifier - INFO - Using intent classes: ['database_query_comparative', 'database_query_count', 'database_query_detailed', 'database_query_filter', 'database_query_list', 'database_query_recent', 'database_query_sensitive', 'database_query_sort', 'database_query_specific_id', 'goodbye', 'greeting', 'help']
2025-03-18 18:04:36,312 - model.intent_classifier - INFO - Loaded tokenizer from models/intent_classifier\tokenizer.json
2025-03-18 18:04:37,359 - model.intent_classifier - INFO - Loaded model from models/intent_classifier\model.h5
2025-03-18 18:04:37,360 - intent_processor - INFO - Loaded 5 intent mappings
2025-03-18 18:04:37,361 - intent_processor - INFO - Loaded original intent examples
2025-03-18 18:04:37,362 - model.intent_classifier - INFO - Initialized intent post-processor
2025-03-18 18:04:37,362 - model.intent_classifier - INFO - Model, tokenizer, and intent classes successfully loaded
2025-03-18 18:04:37,363 - model.chatbot_engine - INFO - Intent merger initialized
2025-03-18 18:04:37,363 - speech.speech_recognition - INFO - Secure speech recognition module initialized
2025-03-18 18:04:37,363 - __main__ - INFO - Speech recognition initialized successfully
2025-03-18 18:04:37,366 - __main__ - INFO - All components initialized successfully
2025-03-18 18:04:39,413 - database_connector - INFO - Connected to MySQL database: fm_database
2025-03-18 18:04:39,413 - __main__ - INFO - Initializing speech recognition routes
2025-03-18 18:04:39,415 - __main__ - INFO - Training API routes added successfully
2025-03-18 18:04:39,415 - api.flask_api - INFO - Starting server on 0.0.0.0:5000
2025-03-18 18:04:39,431 - werkzeug - INFO - [31m[1mWARNING: This is a development server. Do not use it in a production deployment. Use a production WSGI server instead.[0m
 * Running on all addresses (0.0.0.0)
 * Running on http://127.0.0.1:5000
 * Running on http://192.168.1.171:5000
2025-03-18 18:04:39,431 - werkzeug - INFO - [33mPress CTRL+C to quit[0m
2025-03-18 18:04:39,433 - werkzeug - INFO -  * Restarting with stat
2025-03-18 18:04:43,780 - encryption_manager - INFO - Homomorphic encryption context initialized
2025-03-18 18:04:43,781 - __main__ - INFO - Loading intent classifier model from models/intent_classifier
2025-03-18 18:04:43,781 - model.intent_classifier - INFO - Loading model from directory: models/intent_classifier
2025-03-18 18:04:43,781 - model.intent_classifier - INFO - Loaded model configuration from models/intent_classifier\model_config.json
2025-03-18 18:04:43,781 - model.intent_classifier - INFO - Configuration: vocab_size=10000, embedding_dim=150, max_sequence_length=50, use_post_processor=True
2025-03-18 18:04:43,781 - model.intent_classifier - INFO - Loaded 12 intent classes from models/intent_classifier\intent_classes.json
2025-03-18 18:04:43,782 - model.intent_classifier - INFO - Using intent classes: ['database_query_comparative', 'database_query_count', 'database_query_detailed', 'database_query_filter', 'database_query_list', 'database_query_recent', 'database_query_sensitive', 'database_query_sort', 'database_query_specific_id', 'goodbye', 'greeting', 'help']
2025-03-18 18:04:43,782 - model.intent_classifier - INFO - Loaded tokenizer from models/intent_classifier\tokenizer.json
2025-03-18 18:04:45,391 - model.intent_classifier - INFO - Loaded model from models/intent_classifier\model.h5
2025-03-18 18:04:45,391 - intent_processor - INFO - Loaded 5 intent mappings
2025-03-18 18:04:45,393 - intent_processor - INFO - Loaded original intent examples
2025-03-18 18:04:45,393 - model.intent_classifier - INFO - Initialized intent post-processor
2025-03-18 18:04:45,393 - model.intent_classifier - INFO - Model, tokenizer, and intent classes successfully loaded
2025-03-18 18:04:45,394 - model.chatbot_engine - INFO - Intent merger initialized
2025-03-18 18:04:45,394 - speech.speech_recognition - INFO - Secure speech recognition module initialized
2025-03-18 18:04:45,395 - __main__ - INFO - Speech recognition initialized successfully
2025-03-18 18:04:45,397 - __main__ - INFO - All components initialized successfully
2025-03-18 18:04:47,452 - database_connector - INFO - Connected to MySQL database: fm_database
2025-03-18 18:04:47,452 - __main__ - INFO - Initializing speech recognition routes
2025-03-18 18:04:47,454 - __main__ - INFO - Training API routes added successfully
2025-03-18 18:04:47,454 - api.flask_api - INFO - Starting server on 0.0.0.0:5000
2025-03-18 18:04:47,461 - werkzeug - WARNING -  * Debugger is active!
2025-03-18 18:04:47,464 - werkzeug - INFO -  * Debugger PIN: 103-700-790
2025-03-18 18:04:47,484 - werkzeug - INFO - 127.0.0.1 - - [18/Mar/2025 18:04:47] "GET / HTTP/1.1" 200 -
2025-03-18 18:04:47,568 - werkzeug - INFO - 127.0.0.1 - - [18/Mar/2025 18:04:47] "[36mGET /static/css/style.css HTTP/1.1[0m" 304 -
2025-03-18 18:04:47,568 - werkzeug - INFO - 127.0.0.1 - - [18/Mar/2025 18:04:47] "[36mGET /static/js/speech.js HTTP/1.1[0m" 304 -
2025-03-18 18:04:47,572 - werkzeug - INFO - 127.0.0.1 - - [18/Mar/2025 18:04:47] "[36mGET /static/js/script.js HTTP/1.1[0m" 304 -
2025-03-18 18:04:53,343 - quick_intent_merger - INFO - Original ML classification: database_query_comparative with confidence 0.7462316155433655
2025-03-18 18:04:53,343 - quick_intent_merger - INFO - Pattern matches: ['\\b(lowest|minimum|least|bottom|smallest|cheapest|worst)', '\\b(count|how many|number of|total number)', '\\b(where|with|having|that have|filter)\\b']
2025-03-18 18:04:53,343 - quick_intent_merger - INFO - Low ML confidence (0.7462316155433655). Using pattern match: {'intent': 'database_query_comparative', 'sub_intent': 'database_query_comparative_lowest'}
2025-03-18 18:04:53,343 - quick_intent_merger - INFO - Final intent classification: {'intent': 'database_query_comparative', 'confidence': 0.9, 'sub_intent': 'database_query_comparative_lowest'}
2025-03-18 18:04:53,343 - model.chatbot_engine - INFO - Classified intent: {'intent': 'database_query_comparative', 'confidence': 0.9, 'sub_intent': 'database_query_comparative_lowest'}
2025-03-18 18:04:53,343 - model.chatbot_engine - INFO - Sub-intent: database_query_comparative_lowest, Parent intent: database_query_comparative
2025-03-18 18:04:53,343 - query_processor - INFO - Processing query with intent: database_query_comparative, confidence: 0.9
2025-03-18 18:04:53,344 - query_processor - INFO - Generated aggregation SQL: SELECT traders.trader_id, traders.name, traders.registration_date, COUNT(transactions.transaction_id) as transaction_count FROM traders JOIN accounts ON traders.trader_id = accounts.trader_id JOIN transactions ON accounts.account_id = transactions.account_id JOIN trades ON traders.trader_id = trades.trader_id GROUP BY traders.trader_id, traders.name ORDER BY transaction_count ASC LIMIT 10
2025-03-18 18:04:53,347 - werkzeug - INFO - 127.0.0.1 - - [18/Mar/2025 18:04:53] "POST /api/chat HTTP/1.1" 200 -
2025-03-18 18:05:07,533 - quick_intent_merger - INFO - Original ML classification: database_query_comparative with confidence 1.0
2025-03-18 18:05:07,533 - quick_intent_merger - INFO - Pattern matches: ['\\b(highest|maximum|most|top|greatest|largest|biggest)', '\\b(where|with|having|that have|filter)\\b']
2025-03-18 18:05:07,533 - quick_intent_merger - INFO - Final intent classification: {'intent': 'database_query_comparative', 'confidence': 1.0, 'sub_intent': 'database_query_comparative_highest', 'sub_confidence': 0.9}
2025-03-18 18:05:07,533 - model.chatbot_engine - INFO - Classified intent: {'intent': 'database_query_comparative', 'confidence': 1.0, 'sub_intent': 'database_query_comparative_highest', 'sub_confidence': 0.9}
2025-03-18 18:05:07,534 - model.chatbot_engine - INFO - Sub-intent: database_query_comparative_highest, Parent intent: database_query_comparative
2025-03-18 18:05:07,534 - query_processor - INFO - Processing query with intent: database_query_comparative, confidence: 1.0
2025-03-18 18:05:07,535 - query_processor - INFO - Generated generic SQL: SELECT accounts.trader_id, traders.name, trades.trader_id, traders.registration_date, accounts.account_id, accounts.account_type, trades.quantity, trades.price, trades.market_id, traders.trader_id, accounts.creation_date, trades.asset_id, trades.trade_id, trades.trade_date FROM traders JOIN accounts ON traders.trader_id = accounts.trader_id JOIN trades ON traders.trader_id = trades.trader_id ORDER BY accounts.balance DESC LIMIT 10
2025-03-18 18:05:07,538 - werkzeug - INFO - 127.0.0.1 - - [18/Mar/2025 18:05:07] "POST /api/chat HTTP/1.1" 200 -
2025-03-18 18:05:15,943 - quick_intent_merger - INFO - Original ML classification: database_query_sort with confidence 1.0
2025-03-18 18:05:15,945 - quick_intent_merger - INFO - Pattern matches: ['\\b(sort|order|arrange).*(descending|desc|high to low|largest to smallest)', '\\b(sort|order|arrange|list).*\\b(by|on)\\b']
2025-03-18 18:05:15,945 - quick_intent_merger - INFO - Final intent classification: {'intent': 'database_query_sort', 'confidence': 1.0, 'sub_intent': 'database_query_sort_descending', 'sub_confidence': 0.9}
2025-03-18 18:05:15,945 - model.chatbot_engine - INFO - Classified intent: {'intent': 'database_query_sort', 'confidence': 1.0, 'sub_intent': 'database_query_sort_descending', 'sub_confidence': 0.9}
2025-03-18 18:05:15,945 - model.chatbot_engine - INFO - Sub-intent: database_query_sort_descending, Parent intent: database_query_sort
2025-03-18 18:05:15,945 - query_processor - INFO - Processing query with intent: database_query_sort, confidence: 1.0
2025-03-18 18:05:15,945 - query_processor - INFO - Generated generic SQL: SELECT price_history.price_date, price_history.close_price, orders.order_type, price_history.asset_id, orders.order_id, assets.asset_id, assets.name, assets.asset_type, orders.trade_id, assets.broker_id, price_history.price_id, orders.order_date, price_history.open_price FROM orders JOIN trades ON orders.trade_id = trades.trade_id JOIN assets ON trades.asset_id = assets.asset_id JOIN price_history ON assets.asset_id = price_history.asset_id ORDER BY orders.order_date DESC LIMIT 100
2025-03-18 18:05:15,949 - werkzeug - INFO - 127.0.0.1 - - [18/Mar/2025 18:05:15] "POST /api/chat HTTP/1.1" 200 -
2025-03-18 18:05:23,696 - quick_intent_merger - INFO - Original ML classification: database_query_sort with confidence 1.0
2025-03-18 18:05:23,696 - quick_intent_merger - INFO - Pattern matches: ['\\b(sort|order|arrange).*(ascending|asc|low to high|smallest to largest)', '\\b(sort|order|arrange|list).*\\b(by|on)\\b']
2025-03-18 18:05:23,696 - quick_intent_merger - INFO - Final intent classification: {'intent': 'database_query_sort', 'confidence': 1.0, 'sub_intent': 'database_query_sort_ascending', 'sub_confidence': 0.9}
2025-03-18 18:05:23,696 - model.chatbot_engine - INFO - Classified intent: {'intent': 'database_query_sort', 'confidence': 1.0, 'sub_intent': 'database_query_sort_ascending', 'sub_confidence': 0.9}
2025-03-18 18:05:23,696 - model.chatbot_engine - INFO - Sub-intent: database_query_sort_ascending, Parent intent: database_query_sort
2025-03-18 18:05:23,696 - query_processor - INFO - Processing query with intent: database_query_sort, confidence: 1.0
2025-03-18 18:05:23,697 - query_processor - INFO - Generated generic SQL: SELECT orders.order_type, orders.order_id, trades.trader_id, trades.quantity, orders.trade_id, trades.price, trades.market_id, orders.order_date, trades.asset_id, trades.trade_id, trades.trade_date FROM trades JOIN orders ON trades.trade_id = orders.trade_id ORDER BY trades.trade_date ASC LIMIT 100
2025-03-18 18:05:23,700 - werkzeug - INFO - 127.0.0.1 - - [18/Mar/2025 18:05:23] "POST /api/chat HTTP/1.1" 200 -
2025-03-18 18:05:32,120 - quick_intent_merger - INFO - Original ML classification: database_query_comparative with confidence 1.0
2025-03-18 18:05:32,120 - quick_intent_merger - INFO - Pattern matches: ['\\b(median|middle|average|mid|center|mean)', '\\b(where|with|having|that have|filter)\\b']
2025-03-18 18:05:32,120 - quick_intent_merger - INFO - Final intent classification: {'intent': 'database_query_comparative', 'confidence': 1.0, 'sub_intent': 'database_query_comparative_middle', 'sub_confidence': 0.9}
2025-03-18 18:05:32,120 - model.chatbot_engine - INFO - Classified intent: {'intent': 'database_query_comparative', 'confidence': 1.0, 'sub_intent': 'database_query_comparative_middle', 'sub_confidence': 0.9}
2025-03-18 18:05:32,120 - model.chatbot_engine - INFO - Sub-intent: database_query_comparative_middle, Parent intent: database_query_comparative
2025-03-18 18:05:32,120 - query_processor - INFO - Processing query with intent: database_query_comparative, confidence: 1.0
2025-03-18 18:05:32,122 - query_processor - INFO - Generated middle value SQL: SELECT price_history.price_date, price_history.close_price, price_history.asset_id, assets.asset_id, assets.asset_type, assets.name, assets.broker_id, price_history.price_id, price_history.open_price FROM assets JOIN price_history ON assets.asset_id = price_history.asset_id ORDER BY price_history.price_id LIMIT 4, 3
2025-03-18 18:05:32,124 - werkzeug - INFO - 127.0.0.1 - - [18/Mar/2025 18:05:32] "POST /api/chat HTTP/1.1" 200 -
=======
2025-03-18 15:02:26,184 - werkzeug - INFO - 127.0.0.1 - - [18/Mar/2025 15:02:26] "POST /api/chat HTTP/1.1" 200 -
>>>>>>> f46a9cde
<|MERGE_RESOLUTION|>--- conflicted
+++ resolved
@@ -1156,7 +1156,6 @@
 2025-03-18 15:02:26,178 - query_processor - INFO - Using sub-intent handler: database_query_comparative_middle
 2025-03-18 15:02:26,181 - query_processor - INFO - Total records: 10, getting 3 records from offset 4
 2025-03-18 15:02:26,181 - query_processor - INFO - Generated middle value SQL: SELECT assets.name, price_history.price_date, price_history.close_price FROM assets JOIN price_history ON assets.asset_id = price_history.asset_id ORDER BY price_history.close_price LIMIT 4, 3
-<<<<<<< HEAD
 2025-03-18 15:02:26,184 - werkzeug - INFO - 127.0.0.1 - - [18/Mar/2025 15:02:26] "POST /api/chat HTTP/1.1" 200 -
 2025-03-18 15:56:21,054 - encryption_manager - INFO - Homomorphic encryption context initialized
 2025-03-18 15:56:21,055 - __main__ - INFO - Loading intent classifier model from models/intent_classifier
@@ -1711,6 +1710,627 @@
 2025-03-18 18:05:32,120 - query_processor - INFO - Processing query with intent: database_query_comparative, confidence: 1.0
 2025-03-18 18:05:32,122 - query_processor - INFO - Generated middle value SQL: SELECT price_history.price_date, price_history.close_price, price_history.asset_id, assets.asset_id, assets.asset_type, assets.name, assets.broker_id, price_history.price_id, price_history.open_price FROM assets JOIN price_history ON assets.asset_id = price_history.asset_id ORDER BY price_history.price_id LIMIT 4, 3
 2025-03-18 18:05:32,124 - werkzeug - INFO - 127.0.0.1 - - [18/Mar/2025 18:05:32] "POST /api/chat HTTP/1.1" 200 -
-=======
-2025-03-18 15:02:26,184 - werkzeug - INFO - 127.0.0.1 - - [18/Mar/2025 15:02:26] "POST /api/chat HTTP/1.1" 200 -
->>>>>>> f46a9cde
+2025-03-21 10:55:26,396 - encryption_manager - INFO - Homomorphic encryption context initialized
+2025-03-21 10:55:26,406 - __main__ - INFO - Loading intent classifier model from models/intent_classifier
+2025-03-21 10:55:26,407 - model.intent_classifier - INFO - Loading model from directory: models/intent_classifier
+2025-03-21 10:55:26,408 - model.intent_classifier - INFO - Loaded model configuration from models/intent_classifier\model_config.json
+2025-03-21 10:55:26,408 - model.intent_classifier - INFO - Configuration: vocab_size=10000, embedding_dim=150, max_sequence_length=50, use_post_processor=True
+2025-03-21 10:55:26,408 - model.intent_classifier - INFO - Loaded 12 intent classes from models/intent_classifier\intent_classes.json
+2025-03-21 10:55:26,408 - model.intent_classifier - INFO - Using intent classes: ['database_query_comparative', 'database_query_count', 'database_query_detailed', 'database_query_filter', 'database_query_list', 'database_query_recent', 'database_query_sensitive', 'database_query_sort', 'database_query_specific_id', 'goodbye', 'greeting', 'help']
+2025-03-21 10:55:26,410 - model.intent_classifier - INFO - Loaded tokenizer from models/intent_classifier\tokenizer.json
+2025-03-21 10:55:29,903 - model.intent_classifier - INFO - Loaded model from models/intent_classifier\model.h5
+2025-03-21 10:55:29,905 - intent_processor - INFO - Loaded 5 intent mappings
+2025-03-21 10:55:29,907 - intent_processor - INFO - Loaded original intent examples
+2025-03-21 10:55:29,907 - model.intent_classifier - INFO - Initialized intent post-processor
+2025-03-21 10:55:29,907 - model.intent_classifier - INFO - Model, tokenizer, and intent classes successfully loaded
+2025-03-21 10:55:29,910 - model.chatbot_engine - INFO - Intent merger initialized
+2025-03-21 10:55:29,910 - speech.speech_recognition - INFO - Secure speech recognition module initialized
+2025-03-21 10:55:29,910 - __main__ - INFO - Speech recognition initialized successfully
+2025-03-21 10:55:29,912 - __main__ - INFO - All components initialized successfully
+2025-03-21 10:55:31,992 - database_connector - INFO - Connected to MySQL database: fm_database
+2025-03-21 10:55:31,992 - __main__ - INFO - Initializing speech recognition routes
+2025-03-21 10:55:31,994 - __main__ - INFO - Training API routes added successfully
+2025-03-21 10:55:31,994 - api.flask_api - INFO - Starting server on 0.0.0.0:5000
+2025-03-21 10:55:32,021 - werkzeug - INFO - [31m[1mWARNING: This is a development server. Do not use it in a production deployment. Use a production WSGI server instead.[0m
+ * Running on all addresses (0.0.0.0)
+ * Running on http://127.0.0.1:5000
+ * Running on http://192.168.1.171:5000
+2025-03-21 10:55:32,022 - werkzeug - INFO - [33mPress CTRL+C to quit[0m
+2025-03-21 10:55:32,026 - werkzeug - INFO -  * Restarting with stat
+2025-03-21 10:55:38,396 - encryption_manager - INFO - Homomorphic encryption context initialized
+2025-03-21 10:55:38,396 - __main__ - INFO - Loading intent classifier model from models/intent_classifier
+2025-03-21 10:55:38,396 - model.intent_classifier - INFO - Loading model from directory: models/intent_classifier
+2025-03-21 10:55:38,397 - model.intent_classifier - INFO - Loaded model configuration from models/intent_classifier\model_config.json
+2025-03-21 10:55:38,397 - model.intent_classifier - INFO - Configuration: vocab_size=10000, embedding_dim=150, max_sequence_length=50, use_post_processor=True
+2025-03-21 10:55:38,399 - model.intent_classifier - INFO - Loaded 12 intent classes from models/intent_classifier\intent_classes.json
+2025-03-21 10:55:38,399 - model.intent_classifier - INFO - Using intent classes: ['database_query_comparative', 'database_query_count', 'database_query_detailed', 'database_query_filter', 'database_query_list', 'database_query_recent', 'database_query_sensitive', 'database_query_sort', 'database_query_specific_id', 'goodbye', 'greeting', 'help']
+2025-03-21 10:55:38,400 - model.intent_classifier - INFO - Loaded tokenizer from models/intent_classifier\tokenizer.json
+2025-03-21 10:55:43,765 - model.intent_classifier - INFO - Loaded model from models/intent_classifier\model.h5
+2025-03-21 10:55:43,767 - intent_processor - INFO - Loaded 5 intent mappings
+2025-03-21 10:55:43,769 - intent_processor - INFO - Loaded original intent examples
+2025-03-21 10:55:43,769 - model.intent_classifier - INFO - Initialized intent post-processor
+2025-03-21 10:55:43,769 - model.intent_classifier - INFO - Model, tokenizer, and intent classes successfully loaded
+2025-03-21 10:55:43,773 - model.chatbot_engine - INFO - Intent merger initialized
+2025-03-21 10:55:43,773 - speech.speech_recognition - INFO - Secure speech recognition module initialized
+2025-03-21 10:55:43,773 - __main__ - INFO - Speech recognition initialized successfully
+2025-03-21 10:55:43,777 - __main__ - INFO - All components initialized successfully
+2025-03-21 10:55:45,819 - database_connector - INFO - Connected to MySQL database: fm_database
+2025-03-21 10:55:45,819 - __main__ - INFO - Initializing speech recognition routes
+2025-03-21 10:55:45,827 - __main__ - INFO - Training API routes added successfully
+2025-03-21 10:55:45,827 - api.flask_api - INFO - Starting server on 0.0.0.0:5000
+2025-03-21 10:55:45,837 - werkzeug - WARNING -  * Debugger is active!
+2025-03-21 10:55:45,844 - werkzeug - INFO -  * Debugger PIN: 103-700-790
+2025-03-21 10:55:45,906 - werkzeug - INFO - 127.0.0.1 - - [21/Mar/2025 10:55:45] "GET / HTTP/1.1" 200 -
+2025-03-21 10:55:46,129 - werkzeug - INFO - 127.0.0.1 - - [21/Mar/2025 10:55:46] "[36mGET /static/css/style.css HTTP/1.1[0m" 304 -
+2025-03-21 10:55:46,129 - werkzeug - INFO - 127.0.0.1 - - [21/Mar/2025 10:55:46] "[36mGET /static/js/script.js HTTP/1.1[0m" 304 -
+2025-03-21 10:55:46,132 - werkzeug - INFO - 127.0.0.1 - - [21/Mar/2025 10:55:46] "[36mGET /static/js/speech.js HTTP/1.1[0m" 304 -
+2025-03-21 10:55:46,319 - werkzeug - INFO - 127.0.0.1 - - [21/Mar/2025 10:55:46] "[33mGET /favicon.ico HTTP/1.1[0m" 404 -
+2025-03-21 10:56:09,663 - quick_intent_merger - INFO - Original ML classification: database_query_detailed with confidence 1.0
+2025-03-21 10:56:09,663 - quick_intent_merger - INFO - Pattern matches: ['\\b(all details|more details|detailed|complete|all information|everything about|all data|show all|all fields|full record)']
+2025-03-21 10:56:09,663 - quick_intent_merger - INFO - Final intent classification: {'intent': 'database_query_detailed', 'confidence': 1.0}
+2025-03-21 10:56:09,663 - model.chatbot_engine - INFO - Classified intent: {'intent': 'database_query_detailed', 'confidence': 1.0}
+2025-03-21 10:56:09,663 - query_processor - INFO - Processing query with intent: database_query_detailed, confidence: 1.0
+2025-03-21 10:56:09,671 - query_processor - WARNING - No tables identified in query
+2025-03-21 10:56:09,671 - werkzeug - INFO - 127.0.0.1 - - [21/Mar/2025 10:56:09] "POST /api/chat HTTP/1.1" 200 -
+2025-03-21 10:57:17,403 - encryption_manager - INFO - Homomorphic encryption context initialized
+2025-03-21 10:57:17,403 - __main__ - INFO - Loading intent classifier model from models/intent_classifier
+2025-03-21 10:57:17,403 - model.intent_classifier - INFO - Loading model from directory: models/intent_classifier
+2025-03-21 10:57:17,403 - model.intent_classifier - INFO - Loaded model configuration from models/intent_classifier\model_config.json
+2025-03-21 10:57:17,403 - model.intent_classifier - INFO - Configuration: vocab_size=10000, embedding_dim=150, max_sequence_length=50, use_post_processor=True
+2025-03-21 10:57:17,404 - model.intent_classifier - INFO - Loaded 12 intent classes from models/intent_classifier\intent_classes.json
+2025-03-21 10:57:17,404 - model.intent_classifier - INFO - Using intent classes: ['database_query_comparative', 'database_query_count', 'database_query_detailed', 'database_query_filter', 'database_query_list', 'database_query_recent', 'database_query_sensitive', 'database_query_sort', 'database_query_specific_id', 'goodbye', 'greeting', 'help']
+2025-03-21 10:57:17,405 - model.intent_classifier - INFO - Loaded tokenizer from models/intent_classifier\tokenizer.json
+2025-03-21 10:57:18,437 - model.intent_classifier - INFO - Loaded model from models/intent_classifier\model.h5
+2025-03-21 10:57:18,438 - intent_processor - INFO - Loaded 5 intent mappings
+2025-03-21 10:57:18,439 - intent_processor - INFO - Loaded original intent examples
+2025-03-21 10:57:18,439 - model.intent_classifier - INFO - Initialized intent post-processor
+2025-03-21 10:57:18,439 - model.intent_classifier - INFO - Model, tokenizer, and intent classes successfully loaded
+2025-03-21 10:57:18,441 - model.chatbot_engine - INFO - Intent merger initialized
+2025-03-21 10:57:18,441 - speech.speech_recognition - INFO - Secure speech recognition module initialized
+2025-03-21 10:57:18,441 - __main__ - INFO - Speech recognition initialized successfully
+2025-03-21 10:57:18,444 - __main__ - INFO - All components initialized successfully
+2025-03-21 10:57:20,511 - database_connector - INFO - Connected to MySQL database: fm_database
+2025-03-21 10:57:20,511 - __main__ - INFO - Initializing speech recognition routes
+2025-03-21 10:57:20,515 - __main__ - INFO - Training API routes added successfully
+2025-03-21 10:57:20,515 - api.flask_api - INFO - Starting server on 0.0.0.0:5000
+2025-03-21 10:57:20,540 - werkzeug - INFO - [31m[1mWARNING: This is a development server. Do not use it in a production deployment. Use a production WSGI server instead.[0m
+ * Running on all addresses (0.0.0.0)
+ * Running on http://127.0.0.1:5000
+ * Running on http://192.168.1.171:5000
+2025-03-21 10:57:20,540 - werkzeug - INFO - [33mPress CTRL+C to quit[0m
+2025-03-21 10:57:20,545 - werkzeug - INFO -  * Restarting with stat
+2025-03-21 10:57:26,785 - encryption_manager - INFO - Homomorphic encryption context initialized
+2025-03-21 10:57:26,786 - __main__ - INFO - Loading intent classifier model from models/intent_classifier
+2025-03-21 10:57:26,786 - model.intent_classifier - INFO - Loading model from directory: models/intent_classifier
+2025-03-21 10:57:26,786 - model.intent_classifier - INFO - Loaded model configuration from models/intent_classifier\model_config.json
+2025-03-21 10:57:26,786 - model.intent_classifier - INFO - Configuration: vocab_size=10000, embedding_dim=150, max_sequence_length=50, use_post_processor=True
+2025-03-21 10:57:26,787 - model.intent_classifier - INFO - Loaded 12 intent classes from models/intent_classifier\intent_classes.json
+2025-03-21 10:57:26,787 - model.intent_classifier - INFO - Using intent classes: ['database_query_comparative', 'database_query_count', 'database_query_detailed', 'database_query_filter', 'database_query_list', 'database_query_recent', 'database_query_sensitive', 'database_query_sort', 'database_query_specific_id', 'goodbye', 'greeting', 'help']
+2025-03-21 10:57:26,787 - model.intent_classifier - INFO - Loaded tokenizer from models/intent_classifier\tokenizer.json
+2025-03-21 10:57:28,917 - model.intent_classifier - INFO - Loaded model from models/intent_classifier\model.h5
+2025-03-21 10:57:28,926 - intent_processor - INFO - Loaded 5 intent mappings
+2025-03-21 10:57:28,926 - intent_processor - INFO - Loaded original intent examples
+2025-03-21 10:57:28,926 - model.intent_classifier - INFO - Initialized intent post-processor
+2025-03-21 10:57:28,926 - model.intent_classifier - INFO - Model, tokenizer, and intent classes successfully loaded
+2025-03-21 10:57:28,926 - model.chatbot_engine - INFO - Intent merger initialized
+2025-03-21 10:57:28,926 - speech.speech_recognition - INFO - Secure speech recognition module initialized
+2025-03-21 10:57:28,926 - __main__ - INFO - Speech recognition initialized successfully
+2025-03-21 10:57:28,934 - __main__ - INFO - All components initialized successfully
+2025-03-21 10:57:30,985 - database_connector - INFO - Connected to MySQL database: fm_database
+2025-03-21 10:57:30,985 - __main__ - INFO - Initializing speech recognition routes
+2025-03-21 10:57:30,988 - __main__ - INFO - Training API routes added successfully
+2025-03-21 10:57:30,988 - api.flask_api - INFO - Starting server on 0.0.0.0:5000
+2025-03-21 10:57:31,001 - werkzeug - WARNING -  * Debugger is active!
+2025-03-21 10:57:31,013 - werkzeug - INFO -  * Debugger PIN: 103-700-790
+2025-03-21 10:57:31,053 - werkzeug - INFO - 127.0.0.1 - - [21/Mar/2025 10:57:31] "GET / HTTP/1.1" 200 -
+2025-03-21 10:57:31,211 - werkzeug - INFO - 127.0.0.1 - - [21/Mar/2025 10:57:31] "[36mGET /static/css/style.css HTTP/1.1[0m" 304 -
+2025-03-21 10:57:31,225 - werkzeug - INFO - 127.0.0.1 - - [21/Mar/2025 10:57:31] "[36mGET /static/js/script.js HTTP/1.1[0m" 304 -
+2025-03-21 10:57:31,233 - werkzeug - INFO - 127.0.0.1 - - [21/Mar/2025 10:57:31] "[36mGET /static/js/speech.js HTTP/1.1[0m" 304 -
+2025-03-21 10:58:34,208 - quick_intent_merger - INFO - Original ML classification: database_query_detailed with confidence 1.0
+2025-03-21 10:58:34,208 - quick_intent_merger - INFO - Pattern matches: ['\\b(all details|more details|detailed|complete|all information|everything about|all data|show all|all fields|full record)']
+2025-03-21 10:58:34,208 - quick_intent_merger - INFO - Final intent classification: {'intent': 'database_query_detailed', 'confidence': 1.0}
+2025-03-21 10:58:34,208 - model.chatbot_engine - INFO - Classified intent: {'intent': 'database_query_detailed', 'confidence': 1.0}
+2025-03-21 10:58:34,208 - query_processor - INFO - Processing query with intent: database_query_detailed, confidence: 1.0
+2025-03-21 10:58:34,211 - query_processor - WARNING - No tables identified in query
+2025-03-21 10:58:34,211 - werkzeug - INFO - 127.0.0.1 - - [21/Mar/2025 10:58:34] "POST /api/chat HTTP/1.1" 200 -
+2025-03-21 10:58:37,559 - quick_intent_merger - INFO - Original ML classification: database_query_detailed with confidence 1.0
+2025-03-21 10:58:37,559 - quick_intent_merger - INFO - Pattern matches: ['\\b(all details|more details|detailed|complete|all information|everything about|all data|show all|all fields|full record)']
+2025-03-21 10:58:37,559 - quick_intent_merger - INFO - Final intent classification: {'intent': 'database_query_detailed', 'confidence': 1.0}
+2025-03-21 10:58:37,559 - model.chatbot_engine - INFO - Classified intent: {'intent': 'database_query_detailed', 'confidence': 1.0}
+2025-03-21 10:58:37,559 - query_processor - INFO - Processing query with intent: database_query_detailed, confidence: 1.0
+2025-03-21 10:58:37,559 - query_processor - WARNING - No tables identified in query
+2025-03-21 10:58:37,559 - werkzeug - INFO - 127.0.0.1 - - [21/Mar/2025 10:58:37] "POST /api/chat HTTP/1.1" 200 -
+2025-03-21 11:10:42,714 - encryption_manager - INFO - Homomorphic encryption context initialized
+2025-03-21 11:10:42,715 - __main__ - INFO - Loading intent classifier model from models/intent_classifier
+2025-03-21 11:10:42,715 - model.intent_classifier - INFO - Loading model from directory: models/intent_classifier
+2025-03-21 11:10:42,715 - model.intent_classifier - INFO - Loaded model configuration from models/intent_classifier\model_config.json
+2025-03-21 11:10:42,715 - model.intent_classifier - INFO - Configuration: vocab_size=10000, embedding_dim=150, max_sequence_length=50, use_post_processor=True
+2025-03-21 11:10:42,716 - model.intent_classifier - INFO - Loaded 12 intent classes from models/intent_classifier\intent_classes.json
+2025-03-21 11:10:42,716 - model.intent_classifier - INFO - Using intent classes: ['database_query_comparative', 'database_query_count', 'database_query_detailed', 'database_query_filter', 'database_query_list', 'database_query_recent', 'database_query_sensitive', 'database_query_sort', 'database_query_specific_id', 'goodbye', 'greeting', 'help']
+2025-03-21 11:10:42,718 - model.intent_classifier - INFO - Loaded tokenizer from models/intent_classifier\tokenizer.json
+2025-03-21 11:10:43,728 - model.intent_classifier - INFO - Loaded model from models/intent_classifier\model.h5
+2025-03-21 11:10:43,729 - intent_processor - INFO - Loaded 5 intent mappings
+2025-03-21 11:10:43,730 - intent_processor - INFO - Loaded original intent examples
+2025-03-21 11:10:43,730 - model.intent_classifier - INFO - Initialized intent post-processor
+2025-03-21 11:10:43,730 - model.intent_classifier - INFO - Model, tokenizer, and intent classes successfully loaded
+2025-03-21 11:10:43,732 - model.chatbot_engine - INFO - Intent merger initialized
+2025-03-21 11:10:43,733 - speech.speech_recognition - INFO - Secure speech recognition module initialized
+2025-03-21 11:10:43,733 - __main__ - INFO - Speech recognition initialized successfully
+2025-03-21 11:10:43,735 - __main__ - INFO - All components initialized successfully
+2025-03-21 11:10:45,800 - database_connector - INFO - Connected to MySQL database: fm_database
+2025-03-21 11:10:45,800 - __main__ - INFO - Initializing speech recognition routes
+2025-03-21 11:10:45,803 - __main__ - INFO - Training API routes added successfully
+2025-03-21 11:10:45,803 - api.flask_api - INFO - Starting server on 0.0.0.0:5000
+2025-03-21 11:10:45,819 - werkzeug - INFO - [31m[1mWARNING: This is a development server. Do not use it in a production deployment. Use a production WSGI server instead.[0m
+ * Running on all addresses (0.0.0.0)
+ * Running on http://127.0.0.1:5000
+ * Running on http://192.168.1.171:5000
+2025-03-21 11:10:45,819 - werkzeug - INFO - [33mPress CTRL+C to quit[0m
+2025-03-21 11:10:45,824 - werkzeug - INFO -  * Restarting with stat
+2025-03-21 11:10:52,136 - encryption_manager - INFO - Homomorphic encryption context initialized
+2025-03-21 11:10:52,136 - __main__ - INFO - Loading intent classifier model from models/intent_classifier
+2025-03-21 11:10:52,137 - model.intent_classifier - INFO - Loading model from directory: models/intent_classifier
+2025-03-21 11:10:52,137 - model.intent_classifier - INFO - Loaded model configuration from models/intent_classifier\model_config.json
+2025-03-21 11:10:52,137 - model.intent_classifier - INFO - Configuration: vocab_size=10000, embedding_dim=150, max_sequence_length=50, use_post_processor=True
+2025-03-21 11:10:52,137 - model.intent_classifier - INFO - Loaded 12 intent classes from models/intent_classifier\intent_classes.json
+2025-03-21 11:10:52,137 - model.intent_classifier - INFO - Using intent classes: ['database_query_comparative', 'database_query_count', 'database_query_detailed', 'database_query_filter', 'database_query_list', 'database_query_recent', 'database_query_sensitive', 'database_query_sort', 'database_query_specific_id', 'goodbye', 'greeting', 'help']
+2025-03-21 11:10:52,139 - model.intent_classifier - INFO - Loaded tokenizer from models/intent_classifier\tokenizer.json
+2025-03-21 11:10:54,022 - model.intent_classifier - INFO - Loaded model from models/intent_classifier\model.h5
+2025-03-21 11:10:54,023 - intent_processor - INFO - Loaded 5 intent mappings
+2025-03-21 11:10:54,024 - intent_processor - INFO - Loaded original intent examples
+2025-03-21 11:10:54,024 - model.intent_classifier - INFO - Initialized intent post-processor
+2025-03-21 11:10:54,024 - model.intent_classifier - INFO - Model, tokenizer, and intent classes successfully loaded
+2025-03-21 11:10:54,027 - model.chatbot_engine - INFO - Intent merger initialized
+2025-03-21 11:10:54,027 - speech.speech_recognition - INFO - Secure speech recognition module initialized
+2025-03-21 11:10:54,027 - __main__ - INFO - Speech recognition initialized successfully
+2025-03-21 11:10:54,031 - __main__ - INFO - All components initialized successfully
+2025-03-21 11:10:56,091 - database_connector - INFO - Connected to MySQL database: fm_database
+2025-03-21 11:10:56,091 - __main__ - INFO - Initializing speech recognition routes
+2025-03-21 11:10:56,093 - __main__ - INFO - Training API routes added successfully
+2025-03-21 11:10:56,093 - api.flask_api - INFO - Starting server on 0.0.0.0:5000
+2025-03-21 11:10:56,101 - werkzeug - WARNING -  * Debugger is active!
+2025-03-21 11:10:56,105 - werkzeug - INFO -  * Debugger PIN: 103-700-790
+2025-03-21 11:10:56,132 - werkzeug - INFO - 127.0.0.1 - - [21/Mar/2025 11:10:56] "GET / HTTP/1.1" 200 -
+2025-03-21 11:10:56,229 - werkzeug - INFO - 127.0.0.1 - - [21/Mar/2025 11:10:56] "[36mGET /static/css/style.css HTTP/1.1[0m" 304 -
+2025-03-21 11:10:56,239 - werkzeug - INFO - 127.0.0.1 - - [21/Mar/2025 11:10:56] "[36mGET /static/js/script.js HTTP/1.1[0m" 304 -
+2025-03-21 11:10:56,244 - werkzeug - INFO - 127.0.0.1 - - [21/Mar/2025 11:10:56] "[36mGET /static/js/speech.js HTTP/1.1[0m" 304 -
+2025-03-21 11:11:13,394 - quick_intent_merger - INFO - Original ML classification: database_query_detailed with confidence 0.6984145045280457
+2025-03-21 11:11:13,394 - quick_intent_merger - INFO - Final intent classification: {'intent': 'database_query_detailed', 'confidence': 0.6984145045280457}
+2025-03-21 11:11:13,394 - model.chatbot_engine - INFO - Classified intent: {'intent': 'database_query_detailed', 'confidence': 0.6984145045280457}
+2025-03-21 11:11:13,394 - query_processor - INFO - Extracted entity: 'brokerone' from table: 'brokers'
+2025-03-21 11:11:13,394 - query_processor - INFO - Executing entity query: SELECT * FROM brokers WHERE LOWER(name) LIKE %s with params ('%brokerone%',)
+2025-03-21 11:11:13,427 - query_processor - INFO - Executing related query: SELECT * FROM assets WHERE broker_id = 1
+2025-03-21 11:11:13,430 - werkzeug - INFO - 127.0.0.1 - - [21/Mar/2025 11:11:13] "POST /api/chat HTTP/1.1" 200 -
+2025-03-21 11:13:24,631 - quick_intent_merger - INFO - Original ML classification: database_query_detailed with confidence 0.9560556411743164
+2025-03-21 11:13:24,631 - quick_intent_merger - INFO - Final intent classification: {'intent': 'database_query_detailed', 'confidence': 0.9560556411743164}
+2025-03-21 11:13:24,631 - model.chatbot_engine - INFO - Classified intent: {'intent': 'database_query_detailed', 'confidence': 0.9560556411743164}
+2025-03-21 11:13:24,634 - query_processor - INFO - Extracted entity: 'stock a' from table: 'assets'
+2025-03-21 11:13:24,634 - query_processor - INFO - Executing entity query: SELECT * FROM assets WHERE LOWER(name) LIKE %s with params ('%stock a%',)
+2025-03-21 11:13:24,634 - query_processor - INFO - Executing related query: SELECT * FROM price_history WHERE asset_id = 1
+2025-03-21 11:13:24,645 - query_processor - INFO - Executing related query: SELECT * FROM trades WHERE asset_id = 1
+2025-03-21 11:13:24,647 - query_processor - INFO - Executing related query: SELECT b.* FROM brokers b JOIN assets a ON b.broker_id = a.broker_id WHERE a.asset_id = 1
+2025-03-21 11:13:24,651 - werkzeug - INFO - 127.0.0.1 - - [21/Mar/2025 11:13:24] "POST /api/chat HTTP/1.1" 200 -
+2025-03-21 11:13:40,656 - quick_intent_merger - INFO - Original ML classification: database_query_detailed with confidence 0.9999940395355225
+2025-03-21 11:13:40,656 - quick_intent_merger - INFO - Final intent classification: {'intent': 'database_query_detailed', 'confidence': 0.9999940395355225}
+2025-03-21 11:13:40,656 - model.chatbot_engine - INFO - Classified intent: {'intent': 'database_query_detailed', 'confidence': 0.9999940395355225}
+2025-03-21 11:13:40,656 - query_processor - INFO - Extracted entity: 'on alice' from table: 'None'
+2025-03-21 11:13:40,656 - query_processor - WARNING - Could not extract entity info from query: Show me information on Alice Smith
+2025-03-21 11:13:40,656 - query_processor - INFO - Processing query with intent: database_query_detailed, confidence: 0.9999940395355225
+2025-03-21 11:13:40,664 - query_processor - WARNING - No tables identified in query
+2025-03-21 11:13:40,664 - werkzeug - INFO - 127.0.0.1 - - [21/Mar/2025 11:13:40] "POST /api/chat HTTP/1.1" 200 -
+2025-03-21 11:13:53,058 - quick_intent_merger - INFO - Original ML classification: database_query_detailed with confidence 0.9957422614097595
+2025-03-21 11:13:53,058 - quick_intent_merger - INFO - Final intent classification: {'intent': 'database_query_detailed', 'confidence': 0.9957422614097595}
+2025-03-21 11:13:53,058 - model.chatbot_engine - INFO - Classified intent: {'intent': 'database_query_detailed', 'confidence': 0.9957422614097595}
+2025-03-21 11:13:53,058 - query_processor - INFO - Extracted entity: 'nasdaq' from table: 'None'
+2025-03-21 11:13:53,059 - query_processor - WARNING - Could not extract entity info from query: Find details about NASDAQ
+2025-03-21 11:13:53,059 - query_processor - INFO - Processing query with intent: database_query_detailed, confidence: 0.9957422614097595
+2025-03-21 11:13:53,060 - query_processor - WARNING - No tables identified in query
+2025-03-21 11:13:53,060 - werkzeug - INFO - 127.0.0.1 - - [21/Mar/2025 11:13:53] "POST /api/chat HTTP/1.1" 200 -
+2025-03-21 11:14:00,671 - quick_intent_merger - INFO - Original ML classification: database_query_detailed with confidence 0.9788636565208435
+2025-03-21 11:14:00,673 - quick_intent_merger - INFO - Pattern matches: ['\\b(all details|more details|detailed|complete|all information|everything about|all data|show all|all fields|full record)']
+2025-03-21 11:14:00,673 - quick_intent_merger - INFO - Final intent classification: {'intent': 'database_query_detailed', 'confidence': 0.9788636565208435}
+2025-03-21 11:14:00,673 - model.chatbot_engine - INFO - Classified intent: {'intent': 'database_query_detailed', 'confidence': 0.9788636565208435}
+2025-03-21 11:14:00,673 - query_processor - INFO - Extracted entity: 'about bond' from table: 'assets'
+2025-03-21 11:14:00,673 - query_processor - INFO - Executing entity query: SELECT * FROM assets WHERE LOWER(name) LIKE %s with params ('%about bond%',)
+2025-03-21 11:14:00,673 - query_processor - INFO - Trying more general entity query: SELECT * FROM assets WHERE LOWER(name) LIKE %s with params ('%about%',)
+2025-03-21 11:14:00,673 - query_processor - WARNING - No entity found for about bond in assets
+2025-03-21 11:14:00,673 - query_processor - INFO - Processing query with intent: database_query_detailed, confidence: 0.9788636565208435
+2025-03-21 11:14:00,673 - query_processor - INFO - Generated generic SQL: SELECT assets.asset_id, assets.broker_id, assets.name, assets.asset_type FROM assets LIMIT 100
+2025-03-21 11:14:00,678 - werkzeug - INFO - 127.0.0.1 - - [21/Mar/2025 11:14:00] "POST /api/chat HTTP/1.1" 200 -
+2025-03-21 11:31:53,734 - encryption_manager - INFO - Homomorphic encryption context initialized
+2025-03-21 11:31:53,734 - __main__ - INFO - Loading intent classifier model from models/intent_classifier
+2025-03-21 11:31:53,734 - model.intent_classifier - INFO - Loading model from directory: models/intent_classifier
+2025-03-21 11:31:53,735 - model.intent_classifier - INFO - Loaded model configuration from models/intent_classifier\model_config.json
+2025-03-21 11:31:53,735 - model.intent_classifier - INFO - Configuration: vocab_size=10000, embedding_dim=150, max_sequence_length=50, use_post_processor=True
+2025-03-21 11:31:53,735 - model.intent_classifier - INFO - Loaded 12 intent classes from models/intent_classifier\intent_classes.json
+2025-03-21 11:31:53,735 - model.intent_classifier - INFO - Using intent classes: ['database_query_comparative', 'database_query_count', 'database_query_detailed', 'database_query_filter', 'database_query_list', 'database_query_recent', 'database_query_sensitive', 'database_query_sort', 'database_query_specific_id', 'goodbye', 'greeting', 'help']
+2025-03-21 11:31:53,736 - model.intent_classifier - INFO - Loaded tokenizer from models/intent_classifier\tokenizer.json
+2025-03-21 11:31:54,790 - model.intent_classifier - INFO - Loaded model from models/intent_classifier\model.h5
+2025-03-21 11:31:54,791 - intent_processor - INFO - Loaded 5 intent mappings
+2025-03-21 11:31:54,793 - intent_processor - INFO - Loaded original intent examples
+2025-03-21 11:31:54,793 - model.intent_classifier - INFO - Initialized intent post-processor
+2025-03-21 11:31:54,793 - model.intent_classifier - INFO - Model, tokenizer, and intent classes successfully loaded
+2025-03-21 11:31:54,797 - model.chatbot_engine - INFO - Intent merger initialized
+2025-03-21 11:31:54,797 - speech.speech_recognition - INFO - Secure speech recognition module initialized
+2025-03-21 11:31:54,797 - __main__ - INFO - Speech recognition initialized successfully
+2025-03-21 11:31:54,799 - __main__ - INFO - All components initialized successfully
+2025-03-21 11:31:56,856 - database_connector - INFO - Connected to MySQL database: fm_database
+2025-03-21 11:31:56,856 - __main__ - INFO - Initializing speech recognition routes
+2025-03-21 11:31:56,858 - __main__ - INFO - Training API routes added successfully
+2025-03-21 11:31:56,858 - api.flask_api - INFO - Starting server on 0.0.0.0:5000
+2025-03-21 11:31:56,874 - werkzeug - INFO - [31m[1mWARNING: This is a development server. Do not use it in a production deployment. Use a production WSGI server instead.[0m
+ * Running on all addresses (0.0.0.0)
+ * Running on http://127.0.0.1:5000
+ * Running on http://192.168.1.171:5000
+2025-03-21 11:31:56,875 - werkzeug - INFO - [33mPress CTRL+C to quit[0m
+2025-03-21 11:31:56,878 - werkzeug - INFO -  * Restarting with stat
+2025-03-21 11:32:03,037 - encryption_manager - INFO - Homomorphic encryption context initialized
+2025-03-21 11:32:03,037 - __main__ - INFO - Loading intent classifier model from models/intent_classifier
+2025-03-21 11:32:03,038 - model.intent_classifier - INFO - Loading model from directory: models/intent_classifier
+2025-03-21 11:32:03,038 - model.intent_classifier - INFO - Loaded model configuration from models/intent_classifier\model_config.json
+2025-03-21 11:32:03,038 - model.intent_classifier - INFO - Configuration: vocab_size=10000, embedding_dim=150, max_sequence_length=50, use_post_processor=True
+2025-03-21 11:32:03,038 - model.intent_classifier - INFO - Loaded 12 intent classes from models/intent_classifier\intent_classes.json
+2025-03-21 11:32:03,038 - model.intent_classifier - INFO - Using intent classes: ['database_query_comparative', 'database_query_count', 'database_query_detailed', 'database_query_filter', 'database_query_list', 'database_query_recent', 'database_query_sensitive', 'database_query_sort', 'database_query_specific_id', 'goodbye', 'greeting', 'help']
+2025-03-21 11:32:03,039 - model.intent_classifier - INFO - Loaded tokenizer from models/intent_classifier\tokenizer.json
+2025-03-21 11:32:04,960 - model.intent_classifier - INFO - Loaded model from models/intent_classifier\model.h5
+2025-03-21 11:32:04,962 - intent_processor - INFO - Loaded 5 intent mappings
+2025-03-21 11:32:04,964 - intent_processor - INFO - Loaded original intent examples
+2025-03-21 11:32:04,964 - model.intent_classifier - INFO - Initialized intent post-processor
+2025-03-21 11:32:04,964 - model.intent_classifier - INFO - Model, tokenizer, and intent classes successfully loaded
+2025-03-21 11:32:04,968 - model.chatbot_engine - INFO - Intent merger initialized
+2025-03-21 11:32:04,968 - speech.speech_recognition - INFO - Secure speech recognition module initialized
+2025-03-21 11:32:04,968 - __main__ - INFO - Speech recognition initialized successfully
+2025-03-21 11:32:04,968 - __main__ - INFO - All components initialized successfully
+2025-03-21 11:32:07,019 - database_connector - INFO - Connected to MySQL database: fm_database
+2025-03-21 11:32:07,019 - __main__ - INFO - Initializing speech recognition routes
+2025-03-21 11:32:07,027 - __main__ - INFO - Training API routes added successfully
+2025-03-21 11:32:07,027 - api.flask_api - INFO - Starting server on 0.0.0.0:5000
+2025-03-21 11:32:07,035 - werkzeug - WARNING -  * Debugger is active!
+2025-03-21 11:32:07,049 - werkzeug - INFO -  * Debugger PIN: 103-700-790
+2025-03-21 11:32:07,100 - werkzeug - INFO - 127.0.0.1 - - [21/Mar/2025 11:32:07] "GET / HTTP/1.1" 200 -
+2025-03-21 11:32:07,256 - werkzeug - INFO - 127.0.0.1 - - [21/Mar/2025 11:32:07] "[36mGET /static/js/script.js HTTP/1.1[0m" 304 -
+2025-03-21 11:32:07,276 - werkzeug - INFO - 127.0.0.1 - - [21/Mar/2025 11:32:07] "[36mGET /static/css/style.css HTTP/1.1[0m" 304 -
+2025-03-21 11:32:07,282 - werkzeug - INFO - 127.0.0.1 - - [21/Mar/2025 11:32:07] "[36mGET /static/js/speech.js HTTP/1.1[0m" 304 -
+2025-03-21 11:32:44,256 - quick_intent_merger - INFO - Original ML classification: database_query_detailed with confidence 0.6984145045280457
+2025-03-21 11:32:44,256 - quick_intent_merger - INFO - Final intent classification: {'intent': 'database_query_detailed', 'confidence': 0.6984145045280457}
+2025-03-21 11:32:44,256 - model.chatbot_engine - INFO - Classified intent: {'intent': 'database_query_detailed', 'confidence': 0.6984145045280457}
+2025-03-21 11:32:44,274 - query_processor - INFO - Found entity 'BrokerOne' in table 'brokers'
+2025-03-21 11:32:44,274 - query_processor - INFO - Extracted entity: 'BrokerOne' from table: 'brokers'
+2025-03-21 11:32:44,274 - query_processor - INFO - Executing entity query: SELECT * FROM brokers WHERE LOWER(name) LIKE %s with params ('%brokerone%',)
+2025-03-21 11:32:44,274 - query_processor - INFO - Getting related entities for brokers with ID 1
+2025-03-21 11:32:44,274 - query_processor - INFO - Checking for references in assets: SELECT * FROM assets WHERE broker_id = 1 LIMIT 10
+2025-03-21 11:32:44,274 - query_processor - INFO - Found 1 related records in assets
+2025-03-21 11:32:44,274 - model.chatbot_engine - ERROR - Error processing entity query: 'QueryProcessor' object has no attribute '_process_entity_result'
+2025-03-21 11:32:44,274 - query_processor - INFO - Processing query with intent: database_query_detailed, confidence: 0.6984145045280457
+2025-03-21 11:32:44,281 - query_processor - WARNING - No tables identified in the query
+2025-03-21 11:32:44,281 - werkzeug - INFO - 127.0.0.1 - - [21/Mar/2025 11:32:44] "POST /api/chat HTTP/1.1" 200 -
+2025-03-21 11:34:01,863 - encryption_manager - INFO - Homomorphic encryption context initialized
+2025-03-21 11:34:01,864 - __main__ - INFO - Loading intent classifier model from models/intent_classifier
+2025-03-21 11:34:01,864 - model.intent_classifier - INFO - Loading model from directory: models/intent_classifier
+2025-03-21 11:34:01,864 - model.intent_classifier - INFO - Loaded model configuration from models/intent_classifier\model_config.json
+2025-03-21 11:34:01,864 - model.intent_classifier - INFO - Configuration: vocab_size=10000, embedding_dim=150, max_sequence_length=50, use_post_processor=True
+2025-03-21 11:34:01,864 - model.intent_classifier - INFO - Loaded 12 intent classes from models/intent_classifier\intent_classes.json
+2025-03-21 11:34:01,864 - model.intent_classifier - INFO - Using intent classes: ['database_query_comparative', 'database_query_count', 'database_query_detailed', 'database_query_filter', 'database_query_list', 'database_query_recent', 'database_query_sensitive', 'database_query_sort', 'database_query_specific_id', 'goodbye', 'greeting', 'help']
+2025-03-21 11:34:01,865 - model.intent_classifier - INFO - Loaded tokenizer from models/intent_classifier\tokenizer.json
+2025-03-21 11:34:02,971 - model.intent_classifier - INFO - Loaded model from models/intent_classifier\model.h5
+2025-03-21 11:34:02,972 - intent_processor - INFO - Loaded 5 intent mappings
+2025-03-21 11:34:02,973 - intent_processor - INFO - Loaded original intent examples
+2025-03-21 11:34:02,973 - model.intent_classifier - INFO - Initialized intent post-processor
+2025-03-21 11:34:02,973 - model.intent_classifier - INFO - Model, tokenizer, and intent classes successfully loaded
+2025-03-21 11:34:02,975 - model.chatbot_engine - INFO - Intent merger initialized
+2025-03-21 11:34:02,975 - speech.speech_recognition - INFO - Secure speech recognition module initialized
+2025-03-21 11:34:02,975 - __main__ - INFO - Speech recognition initialized successfully
+2025-03-21 11:34:02,978 - __main__ - INFO - All components initialized successfully
+2025-03-21 11:34:05,043 - database_connector - INFO - Connected to MySQL database: fm_database
+2025-03-21 11:34:05,043 - __main__ - INFO - Initializing speech recognition routes
+2025-03-21 11:34:05,047 - __main__ - INFO - Training API routes added successfully
+2025-03-21 11:34:05,047 - api.flask_api - INFO - Starting server on 0.0.0.0:5000
+2025-03-21 11:34:05,062 - werkzeug - INFO - [31m[1mWARNING: This is a development server. Do not use it in a production deployment. Use a production WSGI server instead.[0m
+ * Running on all addresses (0.0.0.0)
+ * Running on http://127.0.0.1:5000
+ * Running on http://192.168.1.171:5000
+2025-03-21 11:34:05,062 - werkzeug - INFO - [33mPress CTRL+C to quit[0m
+2025-03-21 11:34:05,066 - werkzeug - INFO -  * Restarting with stat
+2025-03-21 11:34:11,424 - encryption_manager - INFO - Homomorphic encryption context initialized
+2025-03-21 11:34:11,424 - __main__ - INFO - Loading intent classifier model from models/intent_classifier
+2025-03-21 11:34:11,424 - model.intent_classifier - INFO - Loading model from directory: models/intent_classifier
+2025-03-21 11:34:11,425 - model.intent_classifier - INFO - Loaded model configuration from models/intent_classifier\model_config.json
+2025-03-21 11:34:11,425 - model.intent_classifier - INFO - Configuration: vocab_size=10000, embedding_dim=150, max_sequence_length=50, use_post_processor=True
+2025-03-21 11:34:11,425 - model.intent_classifier - INFO - Loaded 12 intent classes from models/intent_classifier\intent_classes.json
+2025-03-21 11:34:11,425 - model.intent_classifier - INFO - Using intent classes: ['database_query_comparative', 'database_query_count', 'database_query_detailed', 'database_query_filter', 'database_query_list', 'database_query_recent', 'database_query_sensitive', 'database_query_sort', 'database_query_specific_id', 'goodbye', 'greeting', 'help']
+2025-03-21 11:34:11,426 - model.intent_classifier - INFO - Loaded tokenizer from models/intent_classifier\tokenizer.json
+2025-03-21 11:34:13,363 - model.intent_classifier - INFO - Loaded model from models/intent_classifier\model.h5
+2025-03-21 11:34:13,364 - intent_processor - INFO - Loaded 5 intent mappings
+2025-03-21 11:34:13,366 - intent_processor - INFO - Loaded original intent examples
+2025-03-21 11:34:13,366 - model.intent_classifier - INFO - Initialized intent post-processor
+2025-03-21 11:34:13,366 - model.intent_classifier - INFO - Model, tokenizer, and intent classes successfully loaded
+2025-03-21 11:34:13,371 - model.chatbot_engine - INFO - Intent merger initialized
+2025-03-21 11:34:13,371 - speech.speech_recognition - INFO - Secure speech recognition module initialized
+2025-03-21 11:34:13,372 - __main__ - INFO - Speech recognition initialized successfully
+2025-03-21 11:34:13,376 - __main__ - INFO - All components initialized successfully
+2025-03-21 11:34:15,410 - database_connector - INFO - Connected to MySQL database: fm_database
+2025-03-21 11:34:15,410 - __main__ - INFO - Initializing speech recognition routes
+2025-03-21 11:34:15,412 - __main__ - INFO - Training API routes added successfully
+2025-03-21 11:34:15,412 - api.flask_api - INFO - Starting server on 0.0.0.0:5000
+2025-03-21 11:34:15,421 - werkzeug - WARNING -  * Debugger is active!
+2025-03-21 11:34:15,425 - werkzeug - INFO -  * Debugger PIN: 103-700-790
+2025-03-21 11:34:15,450 - werkzeug - INFO - 127.0.0.1 - - [21/Mar/2025 11:34:15] "GET / HTTP/1.1" 200 -
+2025-03-21 11:34:15,539 - werkzeug - INFO - 127.0.0.1 - - [21/Mar/2025 11:34:15] "[36mGET /static/css/style.css HTTP/1.1[0m" 304 -
+2025-03-21 11:34:15,546 - werkzeug - INFO - 127.0.0.1 - - [21/Mar/2025 11:34:15] "[36mGET /static/js/speech.js HTTP/1.1[0m" 304 -
+2025-03-21 11:34:15,548 - werkzeug - INFO - 127.0.0.1 - - [21/Mar/2025 11:34:15] "[36mGET /static/js/script.js HTTP/1.1[0m" 304 -
+2025-03-21 11:34:35,676 - quick_intent_merger - INFO - Original ML classification: database_query_detailed with confidence 0.6984145045280457
+2025-03-21 11:34:35,676 - quick_intent_merger - INFO - Final intent classification: {'intent': 'database_query_detailed', 'confidence': 0.6984145045280457}
+2025-03-21 11:34:35,676 - model.chatbot_engine - INFO - Classified intent: {'intent': 'database_query_detailed', 'confidence': 0.6984145045280457}
+2025-03-21 11:34:35,679 - query_processor - INFO - Found entity 'BrokerOne' in table 'brokers'
+2025-03-21 11:34:35,679 - query_processor - INFO - Extracted entity: 'BrokerOne' from table: 'brokers'
+2025-03-21 11:34:35,679 - query_processor - INFO - Executing entity query: SELECT * FROM brokers WHERE LOWER(name) LIKE %s with params ('%brokerone%',)
+2025-03-21 11:34:35,679 - query_processor - INFO - Getting related entities for brokers with ID 1
+2025-03-21 11:34:35,679 - query_processor - INFO - Checking for references in assets: SELECT * FROM assets WHERE broker_id = 1 LIMIT 10
+2025-03-21 11:34:35,679 - query_processor - INFO - Found 1 related records in assets
+2025-03-21 11:34:35,679 - werkzeug - INFO - 127.0.0.1 - - [21/Mar/2025 11:34:35] "POST /api/chat HTTP/1.1" 200 -
+2025-03-21 11:34:47,748 - quick_intent_merger - INFO - Original ML classification: database_query_detailed with confidence 0.9560556411743164
+2025-03-21 11:34:47,748 - quick_intent_merger - INFO - Final intent classification: {'intent': 'database_query_detailed', 'confidence': 0.9560556411743164}
+2025-03-21 11:34:47,748 - model.chatbot_engine - INFO - Classified intent: {'intent': 'database_query_detailed', 'confidence': 0.9560556411743164}
+2025-03-21 11:34:47,749 - query_processor - INFO - Found entity 'Stock A' in table 'assets'
+2025-03-21 11:34:47,749 - query_processor - INFO - Extracted entity: 'Stock A' from table: 'assets'
+2025-03-21 11:34:47,749 - query_processor - INFO - Executing entity query: SELECT * FROM assets WHERE LOWER(name) LIKE %s with params ('%stock a%',)
+2025-03-21 11:34:47,750 - query_processor - INFO - Getting related entities for assets with ID 1
+2025-03-21 11:34:47,750 - query_processor - INFO - Checking for references in trades: SELECT * FROM trades WHERE asset_id = 1 LIMIT 10
+2025-03-21 11:34:47,751 - query_processor - INFO - Found 1 related records in trades
+2025-03-21 11:34:47,752 - query_processor - INFO - Checking for references in price_history: SELECT * FROM price_history WHERE asset_id = 1 LIMIT 10
+2025-03-21 11:34:47,753 - query_processor - INFO - Found 1 related records in price_history
+2025-03-21 11:34:47,754 - query_processor - INFO - Looking up reference: SELECT * FROM brokers WHERE broker_id = 1
+2025-03-21 11:34:47,755 - query_processor - INFO - Found referenced brokers record
+2025-03-21 11:34:47,756 - werkzeug - INFO - 127.0.0.1 - - [21/Mar/2025 11:34:47] "POST /api/chat HTTP/1.1" 200 -
+2025-03-21 11:34:53,988 - quick_intent_merger - INFO - Original ML classification: database_query_detailed with confidence 0.9999940395355225
+2025-03-21 11:34:53,988 - quick_intent_merger - INFO - Final intent classification: {'intent': 'database_query_detailed', 'confidence': 0.9999940395355225}
+2025-03-21 11:34:53,988 - model.chatbot_engine - INFO - Classified intent: {'intent': 'database_query_detailed', 'confidence': 0.9999940395355225}
+2025-03-21 11:34:54,032 - database_connector - ERROR - Error executing query: 1054 (42S22): Unknown column 'name' in 'where clause'
+2025-03-21 11:34:54,035 - database_connector - ERROR - Error executing query: 1054 (42S22): Unknown column 'name' in 'where clause'
+2025-03-21 11:34:54,037 - database_connector - ERROR - Error executing query: 1054 (42S22): Unknown column 'name' in 'where clause'
+2025-03-21 11:34:54,037 - database_connector - ERROR - Error executing query: 1054 (42S22): Unknown column 'name' in 'where clause'
+2025-03-21 11:34:54,038 - database_connector - ERROR - Error executing query: 1054 (42S22): Unknown column 'name' in 'where clause'
+2025-03-21 11:34:54,038 - database_connector - ERROR - Error executing query: 1054 (42S22): Unknown column 'name' in 'where clause'
+2025-03-21 11:34:54,038 - database_connector - ERROR - Error executing query: 1054 (42S22): Unknown column 'name' in 'where clause'
+2025-03-21 11:34:54,038 - database_connector - ERROR - Error executing query: 1054 (42S22): Unknown column 'name' in 'where clause'
+2025-03-21 11:34:54,038 - database_connector - ERROR - Error executing query: 1054 (42S22): Unknown column 'name' in 'where clause'
+2025-03-21 11:34:54,047 - database_connector - ERROR - Error executing query: 1054 (42S22): Unknown column 'name' in 'where clause'
+2025-03-21 11:34:54,048 - database_connector - ERROR - Error executing query: 1054 (42S22): Unknown column 'name' in 'where clause'
+2025-03-21 11:34:54,048 - database_connector - ERROR - Error executing query: 1054 (42S22): Unknown column 'name' in 'where clause'
+2025-03-21 11:34:54,053 - query_processor - INFO - Found entity 'Alice Smith' in table 'traders'
+2025-03-21 11:34:54,054 - query_processor - INFO - Extracted entity: 'Alice Smith' from table: 'traders'
+2025-03-21 11:34:54,054 - query_processor - INFO - Executing entity query: SELECT * FROM traders WHERE LOWER(name) LIKE %s with params ('%alice smith%',)
+2025-03-21 11:34:54,055 - query_processor - INFO - Getting related entities for traders with ID 1
+2025-03-21 11:34:54,055 - query_processor - INFO - Checking for references in trades: SELECT * FROM trades WHERE trader_id = 1 LIMIT 10
+2025-03-21 11:34:54,055 - query_processor - INFO - Found 1 related records in trades
+2025-03-21 11:34:54,055 - query_processor - INFO - Checking for references in accounts: SELECT * FROM accounts WHERE trader_id = 1 LIMIT 10
+2025-03-21 11:34:54,055 - query_processor - INFO - Found 1 related records in accounts
+2025-03-21 11:34:54,055 - werkzeug - INFO - 127.0.0.1 - - [21/Mar/2025 11:34:54] "POST /api/chat HTTP/1.1" 200 -
+2025-03-21 11:35:02,362 - quick_intent_merger - INFO - Original ML classification: database_query_detailed with confidence 0.9957422614097595
+2025-03-21 11:35:02,362 - quick_intent_merger - INFO - Final intent classification: {'intent': 'database_query_detailed', 'confidence': 0.9957422614097595}
+2025-03-21 11:35:02,362 - model.chatbot_engine - INFO - Classified intent: {'intent': 'database_query_detailed', 'confidence': 0.9957422614097595}
+2025-03-21 11:35:02,373 - query_processor - INFO - Found entity 'NASDAQ' in table 'markets'
+2025-03-21 11:35:02,373 - query_processor - INFO - Extracted entity: 'NASDAQ' from table: 'markets'
+2025-03-21 11:35:02,373 - query_processor - INFO - Executing entity query: SELECT * FROM markets WHERE LOWER(name) LIKE %s with params ('%nasdaq%',)
+2025-03-21 11:35:02,373 - query_processor - INFO - Getting related entities for markets with ID 2
+2025-03-21 11:35:02,373 - query_processor - INFO - Checking for references in trades: SELECT * FROM trades WHERE market_id = 2 LIMIT 10
+2025-03-21 11:35:02,384 - query_processor - INFO - Found 1 related records in trades
+2025-03-21 11:35:02,384 - werkzeug - INFO - 127.0.0.1 - - [21/Mar/2025 11:35:02] "POST /api/chat HTTP/1.1" 200 -
+2025-03-21 11:35:07,946 - quick_intent_merger - INFO - Original ML classification: database_query_detailed with confidence 0.9788636565208435
+2025-03-21 11:35:07,946 - quick_intent_merger - INFO - Pattern matches: ['\\b(all details|more details|detailed|complete|all information|everything about|all data|show all|all fields|full record)']
+2025-03-21 11:35:07,946 - quick_intent_merger - INFO - Final intent classification: {'intent': 'database_query_detailed', 'confidence': 0.9788636565208435}
+2025-03-21 11:35:07,946 - model.chatbot_engine - INFO - Classified intent: {'intent': 'database_query_detailed', 'confidence': 0.9788636565208435}
+2025-03-21 11:35:07,958 - database_connector - ERROR - Error executing query: 1054 (42S22): Unknown column 'name' in 'where clause'
+2025-03-21 11:35:07,958 - database_connector - ERROR - Error executing query: 1054 (42S22): Unknown column 'name' in 'where clause'
+2025-03-21 11:35:07,958 - database_connector - ERROR - Error executing query: 1054 (42S22): Unknown column 'name' in 'where clause'
+2025-03-21 11:35:07,958 - database_connector - ERROR - Error executing query: 1054 (42S22): Unknown column 'name' in 'where clause'
+2025-03-21 11:35:07,958 - database_connector - ERROR - Error executing query: 1054 (42S22): Unknown column 'name' in 'where clause'
+2025-03-21 11:35:07,958 - database_connector - ERROR - Error executing query: 1054 (42S22): Unknown column 'name' in 'where clause'
+2025-03-21 11:35:07,958 - query_processor - INFO - Found entity 'Bond X' in table 'assets'
+2025-03-21 11:35:07,958 - query_processor - INFO - Extracted entity: 'Bond X' from table: 'assets'
+2025-03-21 11:35:07,958 - query_processor - INFO - Executing entity query: SELECT * FROM assets WHERE LOWER(name) LIKE %s with params ('%bond x%',)
+2025-03-21 11:35:07,958 - query_processor - INFO - Getting related entities for assets with ID 3
+2025-03-21 11:35:07,958 - query_processor - INFO - Checking for references in trades: SELECT * FROM trades WHERE asset_id = 3 LIMIT 10
+2025-03-21 11:35:07,958 - query_processor - INFO - Found 1 related records in trades
+2025-03-21 11:35:07,958 - query_processor - INFO - Checking for references in price_history: SELECT * FROM price_history WHERE asset_id = 3 LIMIT 10
+2025-03-21 11:35:07,966 - query_processor - INFO - Found 1 related records in price_history
+2025-03-21 11:35:07,966 - query_processor - INFO - Looking up reference: SELECT * FROM brokers WHERE broker_id = 3
+2025-03-21 11:35:07,969 - query_processor - INFO - Found referenced brokers record
+2025-03-21 11:35:07,969 - werkzeug - INFO - 127.0.0.1 - - [21/Mar/2025 11:35:07] "POST /api/chat HTTP/1.1" 200 -
+2025-03-21 12:34:06,775 - encryption_manager - INFO - Homomorphic encryption context initialized
+2025-03-21 12:34:06,775 - __main__ - INFO - Loading intent classifier model from models/intent_classifier
+2025-03-21 12:34:06,775 - model.intent_classifier - INFO - Loading model from directory: models/intent_classifier
+2025-03-21 12:34:06,776 - model.intent_classifier - INFO - Loaded model configuration from models/intent_classifier\model_config.json
+2025-03-21 12:34:06,776 - model.intent_classifier - INFO - Configuration: vocab_size=10000, embedding_dim=150, max_sequence_length=50, use_post_processor=True
+2025-03-21 12:34:06,776 - model.intent_classifier - INFO - Loaded 12 intent classes from models/intent_classifier\intent_classes.json
+2025-03-21 12:34:06,776 - model.intent_classifier - INFO - Using intent classes: ['database_query_comparative', 'database_query_count', 'database_query_detailed', 'database_query_filter', 'database_query_list', 'database_query_recent', 'database_query_sensitive', 'database_query_sort', 'database_query_specific_id', 'goodbye', 'greeting', 'help']
+2025-03-21 12:34:06,778 - model.intent_classifier - INFO - Loaded tokenizer from models/intent_classifier\tokenizer.json
+2025-03-21 12:34:07,761 - model.intent_classifier - INFO - Loaded model from models/intent_classifier\model.h5
+2025-03-21 12:34:07,762 - intent_processor - INFO - Loaded 5 intent mappings
+2025-03-21 12:34:07,763 - intent_processor - INFO - Loaded original intent examples
+2025-03-21 12:34:07,763 - model.intent_classifier - INFO - Initialized intent post-processor
+2025-03-21 12:34:07,764 - model.intent_classifier - INFO - Model, tokenizer, and intent classes successfully loaded
+2025-03-21 12:34:07,766 - model.chatbot_engine - INFO - Intent merger initialized
+2025-03-21 12:34:07,766 - speech.speech_recognition - INFO - Secure speech recognition module initialized
+2025-03-21 12:34:07,766 - __main__ - INFO - Speech recognition initialized successfully
+2025-03-21 12:34:07,768 - __main__ - INFO - All components initialized successfully
+2025-03-21 12:34:09,833 - database_connector - INFO - Connected to MySQL database: fm_database
+2025-03-21 12:34:09,833 - __main__ - INFO - Initializing speech recognition routes
+2025-03-21 12:34:09,836 - __main__ - INFO - Training API routes added successfully
+2025-03-21 12:34:09,836 - api.flask_api - INFO - Starting server on 0.0.0.0:5000
+2025-03-21 12:34:09,848 - werkzeug - INFO - [31m[1mWARNING: This is a development server. Do not use it in a production deployment. Use a production WSGI server instead.[0m
+ * Running on all addresses (0.0.0.0)
+ * Running on http://127.0.0.1:5000
+ * Running on http://192.168.1.171:5000
+2025-03-21 12:34:09,848 - werkzeug - INFO - [33mPress CTRL+C to quit[0m
+2025-03-21 12:34:09,851 - werkzeug - INFO -  * Restarting with stat
+2025-03-21 12:34:14,377 - encryption_manager - INFO - Homomorphic encryption context initialized
+2025-03-21 12:34:14,378 - __main__ - INFO - Loading intent classifier model from models/intent_classifier
+2025-03-21 12:34:14,378 - model.intent_classifier - INFO - Loading model from directory: models/intent_classifier
+2025-03-21 12:34:14,379 - model.intent_classifier - INFO - Loaded model configuration from models/intent_classifier\model_config.json
+2025-03-21 12:34:14,379 - model.intent_classifier - INFO - Configuration: vocab_size=10000, embedding_dim=150, max_sequence_length=50, use_post_processor=True
+2025-03-21 12:34:14,379 - model.intent_classifier - INFO - Loaded 12 intent classes from models/intent_classifier\intent_classes.json
+2025-03-21 12:34:14,379 - model.intent_classifier - INFO - Using intent classes: ['database_query_comparative', 'database_query_count', 'database_query_detailed', 'database_query_filter', 'database_query_list', 'database_query_recent', 'database_query_sensitive', 'database_query_sort', 'database_query_specific_id', 'goodbye', 'greeting', 'help']
+2025-03-21 12:34:14,380 - model.intent_classifier - INFO - Loaded tokenizer from models/intent_classifier\tokenizer.json
+2025-03-21 12:34:15,977 - model.intent_classifier - INFO - Loaded model from models/intent_classifier\model.h5
+2025-03-21 12:34:15,978 - intent_processor - INFO - Loaded 5 intent mappings
+2025-03-21 12:34:15,980 - intent_processor - INFO - Loaded original intent examples
+2025-03-21 12:34:15,980 - model.intent_classifier - INFO - Initialized intent post-processor
+2025-03-21 12:34:15,980 - model.intent_classifier - INFO - Model, tokenizer, and intent classes successfully loaded
+2025-03-21 12:34:15,982 - model.chatbot_engine - INFO - Intent merger initialized
+2025-03-21 12:34:15,982 - speech.speech_recognition - INFO - Secure speech recognition module initialized
+2025-03-21 12:34:15,982 - __main__ - INFO - Speech recognition initialized successfully
+2025-03-21 12:34:15,984 - __main__ - INFO - All components initialized successfully
+2025-03-21 12:34:18,034 - database_connector - INFO - Connected to MySQL database: fm_database
+2025-03-21 12:34:18,034 - __main__ - INFO - Initializing speech recognition routes
+2025-03-21 12:34:18,037 - __main__ - INFO - Training API routes added successfully
+2025-03-21 12:34:18,037 - api.flask_api - INFO - Starting server on 0.0.0.0:5000
+2025-03-21 12:34:18,048 - werkzeug - WARNING -  * Debugger is active!
+2025-03-21 12:34:18,053 - werkzeug - INFO -  * Debugger PIN: 103-700-790
+2025-03-21 12:34:18,091 - werkzeug - INFO - 127.0.0.1 - - [21/Mar/2025 12:34:18] "GET / HTTP/1.1" 200 -
+2025-03-21 12:34:18,242 - werkzeug - INFO - 127.0.0.1 - - [21/Mar/2025 12:34:18] "[36mGET /static/css/style.css HTTP/1.1[0m" 304 -
+2025-03-21 12:34:18,255 - werkzeug - INFO - 127.0.0.1 - - [21/Mar/2025 12:34:18] "GET /static/js/script.js HTTP/1.1" 200 -
+2025-03-21 12:34:18,268 - werkzeug - INFO - 127.0.0.1 - - [21/Mar/2025 12:34:18] "[36mGET /static/js/speech.js HTTP/1.1[0m" 304 -
+2025-03-21 12:34:26,283 - quick_intent_merger - INFO - Original ML classification: database_query_detailed with confidence 0.6984145045280457
+2025-03-21 12:34:26,284 - quick_intent_merger - INFO - Final intent classification: {'intent': 'database_query_detailed', 'confidence': 0.6984145045280457}
+2025-03-21 12:34:26,284 - model.chatbot_engine - INFO - Classified intent: {'intent': 'database_query_detailed', 'confidence': 0.6984145045280457}
+2025-03-21 12:34:26,290 - query_processor - INFO - Found entity 'BrokerOne' in table 'brokers'
+2025-03-21 12:34:26,291 - query_processor - INFO - Extracted entity: 'BrokerOne' from table: 'brokers'
+2025-03-21 12:34:26,291 - query_processor - INFO - Executing entity query: SELECT * FROM brokers WHERE LOWER(name) LIKE %s with params ('%brokerone%',)
+2025-03-21 12:34:26,292 - query_processor - INFO - Getting related entities for brokers with ID 1
+2025-03-21 12:34:26,292 - query_processor - INFO - Checking for references in assets: SELECT * FROM assets WHERE broker_id = 1 LIMIT 10
+2025-03-21 12:34:26,293 - query_processor - INFO - Found 1 related records in assets
+2025-03-21 12:34:26,294 - werkzeug - INFO - 127.0.0.1 - - [21/Mar/2025 12:34:26] "POST /api/chat HTTP/1.1" 200 -
+2025-03-21 12:39:29,142 - encryption_manager - INFO - Homomorphic encryption context initialized
+2025-03-21 12:39:29,142 - __main__ - INFO - Loading intent classifier model from models/intent_classifier
+2025-03-21 12:39:29,143 - model.intent_classifier - INFO - Loading model from directory: models/intent_classifier
+2025-03-21 12:39:29,143 - model.intent_classifier - INFO - Loaded model configuration from models/intent_classifier\model_config.json
+2025-03-21 12:39:29,143 - model.intent_classifier - INFO - Configuration: vocab_size=10000, embedding_dim=150, max_sequence_length=50, use_post_processor=True
+2025-03-21 12:39:29,144 - model.intent_classifier - INFO - Loaded 12 intent classes from models/intent_classifier\intent_classes.json
+2025-03-21 12:39:29,144 - model.intent_classifier - INFO - Using intent classes: ['database_query_comparative', 'database_query_count', 'database_query_detailed', 'database_query_filter', 'database_query_list', 'database_query_recent', 'database_query_sensitive', 'database_query_sort', 'database_query_specific_id', 'goodbye', 'greeting', 'help']
+2025-03-21 12:39:29,145 - model.intent_classifier - INFO - Loaded tokenizer from models/intent_classifier\tokenizer.json
+2025-03-21 12:39:31,822 - model.intent_classifier - INFO - Loaded model from models/intent_classifier\model.h5
+2025-03-21 12:39:31,823 - intent_processor - INFO - Loaded 5 intent mappings
+2025-03-21 12:39:31,824 - intent_processor - INFO - Loaded original intent examples
+2025-03-21 12:39:31,824 - model.intent_classifier - INFO - Initialized intent post-processor
+2025-03-21 12:39:31,824 - model.intent_classifier - INFO - Model, tokenizer, and intent classes successfully loaded
+2025-03-21 12:39:31,826 - model.chatbot_engine - INFO - Intent merger initialized
+2025-03-21 12:39:31,827 - speech.speech_recognition - INFO - Secure speech recognition module initialized
+2025-03-21 12:39:31,827 - __main__ - INFO - Speech recognition initialized successfully
+2025-03-21 12:39:31,829 - __main__ - INFO - All components initialized successfully
+2025-03-21 12:39:33,889 - database_connector - INFO - Connected to MySQL database: fm_database
+2025-03-21 12:39:33,889 - __main__ - INFO - Initializing speech recognition routes
+2025-03-21 12:39:33,891 - __main__ - INFO - Training API routes added successfully
+2025-03-21 12:39:33,891 - api.flask_api - INFO - Starting server on 0.0.0.0:5000
+2025-03-21 12:39:33,923 - werkzeug - INFO - [31m[1mWARNING: This is a development server. Do not use it in a production deployment. Use a production WSGI server instead.[0m
+ * Running on all addresses (0.0.0.0)
+ * Running on http://127.0.0.1:5000
+ * Running on http://192.168.1.171:5000
+2025-03-21 12:39:33,924 - werkzeug - INFO - [33mPress CTRL+C to quit[0m
+2025-03-21 12:39:33,926 - werkzeug - INFO -  * Restarting with stat
+2025-03-21 12:39:38,394 - encryption_manager - INFO - Homomorphic encryption context initialized
+2025-03-21 12:39:38,395 - __main__ - INFO - Loading intent classifier model from models/intent_classifier
+2025-03-21 12:39:38,395 - model.intent_classifier - INFO - Loading model from directory: models/intent_classifier
+2025-03-21 12:39:38,396 - model.intent_classifier - INFO - Loaded model configuration from models/intent_classifier\model_config.json
+2025-03-21 12:39:38,396 - model.intent_classifier - INFO - Configuration: vocab_size=10000, embedding_dim=150, max_sequence_length=50, use_post_processor=True
+2025-03-21 12:39:38,396 - model.intent_classifier - INFO - Loaded 12 intent classes from models/intent_classifier\intent_classes.json
+2025-03-21 12:39:38,396 - model.intent_classifier - INFO - Using intent classes: ['database_query_comparative', 'database_query_count', 'database_query_detailed', 'database_query_filter', 'database_query_list', 'database_query_recent', 'database_query_sensitive', 'database_query_sort', 'database_query_specific_id', 'goodbye', 'greeting', 'help']
+2025-03-21 12:39:38,397 - model.intent_classifier - INFO - Loaded tokenizer from models/intent_classifier\tokenizer.json
+2025-03-21 12:39:40,046 - model.intent_classifier - INFO - Loaded model from models/intent_classifier\model.h5
+2025-03-21 12:39:40,047 - intent_processor - INFO - Loaded 5 intent mappings
+2025-03-21 12:39:40,048 - intent_processor - INFO - Loaded original intent examples
+2025-03-21 12:39:40,048 - model.intent_classifier - INFO - Initialized intent post-processor
+2025-03-21 12:39:40,048 - model.intent_classifier - INFO - Model, tokenizer, and intent classes successfully loaded
+2025-03-21 12:39:40,050 - model.chatbot_engine - INFO - Intent merger initialized
+2025-03-21 12:39:40,050 - speech.speech_recognition - INFO - Secure speech recognition module initialized
+2025-03-21 12:39:40,050 - __main__ - INFO - Speech recognition initialized successfully
+2025-03-21 12:39:40,052 - __main__ - INFO - All components initialized successfully
+2025-03-21 12:39:42,114 - database_connector - INFO - Connected to MySQL database: fm_database
+2025-03-21 12:39:42,114 - __main__ - INFO - Initializing speech recognition routes
+2025-03-21 12:39:42,117 - __main__ - INFO - Training API routes added successfully
+2025-03-21 12:39:42,117 - api.flask_api - INFO - Starting server on 0.0.0.0:5000
+2025-03-21 12:39:42,130 - werkzeug - WARNING -  * Debugger is active!
+2025-03-21 12:39:42,136 - werkzeug - INFO -  * Debugger PIN: 103-700-790
+2025-03-21 12:39:42,172 - werkzeug - INFO - 127.0.0.1 - - [21/Mar/2025 12:39:42] "GET / HTTP/1.1" 200 -
+2025-03-21 12:39:42,316 - werkzeug - INFO - 127.0.0.1 - - [21/Mar/2025 12:39:42] "[36mGET /static/js/speech.js HTTP/1.1[0m" 304 -
+2025-03-21 12:39:42,357 - werkzeug - INFO - 127.0.0.1 - - [21/Mar/2025 12:39:42] "GET /static/js/script.js HTTP/1.1" 200 -
+2025-03-21 12:39:42,357 - werkzeug - INFO - 127.0.0.1 - - [21/Mar/2025 12:39:42] "[36mGET /static/css/style.css HTTP/1.1[0m" 304 -
+2025-03-21 12:39:50,679 - quick_intent_merger - INFO - Original ML classification: database_query_detailed with confidence 0.6984145045280457
+2025-03-21 12:39:50,679 - quick_intent_merger - INFO - Final intent classification: {'intent': 'database_query_detailed', 'confidence': 0.6984145045280457}
+2025-03-21 12:39:50,680 - model.chatbot_engine - INFO - Classified intent: {'intent': 'database_query_detailed', 'confidence': 0.6984145045280457}
+2025-03-21 12:39:50,685 - query_processor - INFO - Found entity 'BrokerOne' in table 'brokers'
+2025-03-21 12:39:50,685 - query_processor - INFO - Extracted entity: 'BrokerOne' from table: 'brokers'
+2025-03-21 12:39:50,685 - query_processor - INFO - Executing entity query: SELECT * FROM brokers WHERE LOWER(name) LIKE %s with params ('%brokerone%',)
+2025-03-21 12:39:50,686 - query_processor - INFO - Getting related entities for brokers with ID 1
+2025-03-21 12:39:50,686 - query_processor - INFO - Checking for references in assets: SELECT * FROM assets WHERE broker_id = 1 LIMIT 10
+2025-03-21 12:39:50,687 - query_processor - INFO - Found 1 related records in assets
+2025-03-21 12:39:50,688 - werkzeug - INFO - 127.0.0.1 - - [21/Mar/2025 12:39:50] "POST /api/chat HTTP/1.1" 200 -
+2025-03-21 12:40:04,220 - quick_intent_merger - INFO - Original ML classification: database_query_detailed with confidence 0.9560556411743164
+2025-03-21 12:40:04,220 - quick_intent_merger - INFO - Final intent classification: {'intent': 'database_query_detailed', 'confidence': 0.9560556411743164}
+2025-03-21 12:40:04,220 - model.chatbot_engine - INFO - Classified intent: {'intent': 'database_query_detailed', 'confidence': 0.9560556411743164}
+2025-03-21 12:40:04,221 - query_processor - INFO - Found entity 'Stock A' in table 'assets'
+2025-03-21 12:40:04,222 - query_processor - INFO - Extracted entity: 'Stock A' from table: 'assets'
+2025-03-21 12:40:04,222 - query_processor - INFO - Executing entity query: SELECT * FROM assets WHERE LOWER(name) LIKE %s with params ('%stock a%',)
+2025-03-21 12:40:04,222 - query_processor - INFO - Getting related entities for assets with ID 1
+2025-03-21 12:40:04,222 - query_processor - INFO - Checking for references in trades: SELECT * FROM trades WHERE asset_id = 1 LIMIT 10
+2025-03-21 12:40:04,224 - query_processor - INFO - Found 1 related records in trades
+2025-03-21 12:40:04,224 - query_processor - INFO - Checking for references in price_history: SELECT * FROM price_history WHERE asset_id = 1 LIMIT 10
+2025-03-21 12:40:04,225 - query_processor - INFO - Found 1 related records in price_history
+2025-03-21 12:40:04,225 - query_processor - INFO - Looking up reference: SELECT * FROM brokers WHERE broker_id = 1
+2025-03-21 12:40:04,226 - query_processor - INFO - Found referenced brokers record
+2025-03-21 12:40:04,227 - werkzeug - INFO - 127.0.0.1 - - [21/Mar/2025 12:40:04] "POST /api/chat HTTP/1.1" 200 -
+2025-03-21 12:40:13,459 - quick_intent_merger - INFO - Original ML classification: database_query_detailed with confidence 0.9999940395355225
+2025-03-21 12:40:13,459 - quick_intent_merger - INFO - Final intent classification: {'intent': 'database_query_detailed', 'confidence': 0.9999940395355225}
+2025-03-21 12:40:13,459 - model.chatbot_engine - INFO - Classified intent: {'intent': 'database_query_detailed', 'confidence': 0.9999940395355225}
+2025-03-21 12:40:13,465 - database_connector - ERROR - Error executing query: 1054 (42S22): Unknown column 'name' in 'where clause'
+2025-03-21 12:40:13,466 - database_connector - ERROR - Error executing query: 1054 (42S22): Unknown column 'name' in 'where clause'
+2025-03-21 12:40:13,466 - database_connector - ERROR - Error executing query: 1054 (42S22): Unknown column 'name' in 'where clause'
+2025-03-21 12:40:13,467 - database_connector - ERROR - Error executing query: 1054 (42S22): Unknown column 'name' in 'where clause'
+2025-03-21 12:40:13,468 - database_connector - ERROR - Error executing query: 1054 (42S22): Unknown column 'name' in 'where clause'
+2025-03-21 12:40:13,469 - database_connector - ERROR - Error executing query: 1054 (42S22): Unknown column 'name' in 'where clause'
+2025-03-21 12:40:13,475 - database_connector - ERROR - Error executing query: 1054 (42S22): Unknown column 'name' in 'where clause'
+2025-03-21 12:40:13,476 - database_connector - ERROR - Error executing query: 1054 (42S22): Unknown column 'name' in 'where clause'
+2025-03-21 12:40:13,476 - database_connector - ERROR - Error executing query: 1054 (42S22): Unknown column 'name' in 'where clause'
+2025-03-21 12:40:13,477 - database_connector - ERROR - Error executing query: 1054 (42S22): Unknown column 'name' in 'where clause'
+2025-03-21 12:40:13,478 - database_connector - ERROR - Error executing query: 1054 (42S22): Unknown column 'name' in 'where clause'
+2025-03-21 12:40:13,478 - database_connector - ERROR - Error executing query: 1054 (42S22): Unknown column 'name' in 'where clause'
+2025-03-21 12:40:13,480 - query_processor - INFO - Found entity 'Alice Smith' in table 'traders'
+2025-03-21 12:40:13,481 - query_processor - INFO - Extracted entity: 'Alice Smith' from table: 'traders'
+2025-03-21 12:40:13,481 - query_processor - INFO - Executing entity query: SELECT * FROM traders WHERE LOWER(name) LIKE %s with params ('%alice smith%',)
+2025-03-21 12:40:13,481 - query_processor - INFO - Getting related entities for traders with ID 1
+2025-03-21 12:40:13,482 - query_processor - INFO - Checking for references in trades: SELECT * FROM trades WHERE trader_id = 1 LIMIT 10
+2025-03-21 12:40:13,482 - query_processor - INFO - Found 1 related records in trades
+2025-03-21 12:40:13,482 - query_processor - INFO - Checking for references in accounts: SELECT * FROM accounts WHERE trader_id = 1 LIMIT 10
+2025-03-21 12:40:13,483 - query_processor - INFO - Found 1 related records in accounts
+2025-03-21 12:40:13,484 - werkzeug - INFO - 127.0.0.1 - - [21/Mar/2025 12:40:13] "POST /api/chat HTTP/1.1" 200 -
+2025-03-21 12:40:21,426 - quick_intent_merger - INFO - Original ML classification: database_query_detailed with confidence 0.9957422614097595
+2025-03-21 12:40:21,426 - quick_intent_merger - INFO - Final intent classification: {'intent': 'database_query_detailed', 'confidence': 0.9957422614097595}
+2025-03-21 12:40:21,426 - model.chatbot_engine - INFO - Classified intent: {'intent': 'database_query_detailed', 'confidence': 0.9957422614097595}
+2025-03-21 12:40:21,431 - query_processor - INFO - Found entity 'NASDAQ' in table 'markets'
+2025-03-21 12:40:21,431 - query_processor - INFO - Extracted entity: 'NASDAQ' from table: 'markets'
+2025-03-21 12:40:21,431 - query_processor - INFO - Executing entity query: SELECT * FROM markets WHERE LOWER(name) LIKE %s with params ('%nasdaq%',)
+2025-03-21 12:40:21,432 - query_processor - INFO - Getting related entities for markets with ID 2
+2025-03-21 12:40:21,432 - query_processor - INFO - Checking for references in trades: SELECT * FROM trades WHERE market_id = 2 LIMIT 10
+2025-03-21 12:40:21,433 - query_processor - INFO - Found 1 related records in trades
+2025-03-21 12:40:21,435 - werkzeug - INFO - 127.0.0.1 - - [21/Mar/2025 12:40:21] "POST /api/chat HTTP/1.1" 200 -
+2025-03-21 12:40:28,189 - quick_intent_merger - INFO - Original ML classification: database_query_detailed with confidence 0.9788636565208435
+2025-03-21 12:40:28,189 - quick_intent_merger - INFO - Pattern matches: ['\\b(all details|more details|detailed|complete|all information|everything about|all data|show all|all fields|full record)']
+2025-03-21 12:40:28,189 - quick_intent_merger - INFO - Final intent classification: {'intent': 'database_query_detailed', 'confidence': 0.9788636565208435}
+2025-03-21 12:40:28,189 - model.chatbot_engine - INFO - Classified intent: {'intent': 'database_query_detailed', 'confidence': 0.9788636565208435}
+2025-03-21 12:40:28,196 - database_connector - ERROR - Error executing query: 1054 (42S22): Unknown column 'name' in 'where clause'
+2025-03-21 12:40:28,196 - database_connector - ERROR - Error executing query: 1054 (42S22): Unknown column 'name' in 'where clause'
+2025-03-21 12:40:28,197 - database_connector - ERROR - Error executing query: 1054 (42S22): Unknown column 'name' in 'where clause'
+2025-03-21 12:40:28,198 - database_connector - ERROR - Error executing query: 1054 (42S22): Unknown column 'name' in 'where clause'
+2025-03-21 12:40:28,198 - database_connector - ERROR - Error executing query: 1054 (42S22): Unknown column 'name' in 'where clause'
+2025-03-21 12:40:28,199 - database_connector - ERROR - Error executing query: 1054 (42S22): Unknown column 'name' in 'where clause'
+2025-03-21 12:40:28,200 - query_processor - INFO - Found entity 'Bond X' in table 'assets'
+2025-03-21 12:40:28,200 - query_processor - INFO - Extracted entity: 'Bond X' from table: 'assets'
+2025-03-21 12:40:28,200 - query_processor - INFO - Executing entity query: SELECT * FROM assets WHERE LOWER(name) LIKE %s with params ('%bond x%',)
+2025-03-21 12:40:28,201 - query_processor - INFO - Getting related entities for assets with ID 3
+2025-03-21 12:40:28,201 - query_processor - INFO - Checking for references in trades: SELECT * FROM trades WHERE asset_id = 3 LIMIT 10
+2025-03-21 12:40:28,202 - query_processor - INFO - Found 1 related records in trades
+2025-03-21 12:40:28,202 - query_processor - INFO - Checking for references in price_history: SELECT * FROM price_history WHERE asset_id = 3 LIMIT 10
+2025-03-21 12:40:28,202 - query_processor - INFO - Found 1 related records in price_history
+2025-03-21 12:40:28,203 - query_processor - INFO - Looking up reference: SELECT * FROM brokers WHERE broker_id = 3
+2025-03-21 12:40:28,203 - query_processor - INFO - Found referenced brokers record
+2025-03-21 12:40:28,204 - werkzeug - INFO - 127.0.0.1 - - [21/Mar/2025 12:40:28] "POST /api/chat HTTP/1.1" 200 -