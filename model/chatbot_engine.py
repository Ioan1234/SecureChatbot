--- conflicted
+++ resolved
@@ -16,13 +16,9 @@
         self.logger.info("Intent merger initialized")
 
     def process_user_input(self, user_input):
-        """
-        Process user input and generate a response
-        """
         try:
             self.current_query = user_input
 
-            # Classify the intent using the merger
             intent_result = None
             try:
                 intent_result = self.intent_merger.classify_intent(user_input)
@@ -30,7 +26,6 @@
             except Exception as e:
                 self.logger.error(f"Error classifying intent: {e}")
 
-            # If intent classification failed, use direct query processing
             if not intent_result:
                 self.logger.info("Using direct query mode (intent classification unavailable)")
                 query_result = self.query_processor.secure_process_query(user_input)
@@ -40,7 +35,6 @@
                 else:
                     return {"response": "I couldn't find any information for your query."}
 
-            # Get the main intent, confidence, and any sub-intent
             intent = intent_result['intent']
             confidence = intent_result['confidence']
             sub_intent = intent_result.get('sub_intent')
@@ -48,31 +42,12 @@
             if sub_intent:
                 self.logger.info(f"Sub-intent: {sub_intent}, Parent intent: {intent}")
 
-<<<<<<< HEAD
-            # For database queries with good confidence, use the semantic processor
-=======
-            sub_intent = intent_result.get('sub_intent')
-
-            if sub_intent:
-                self.logger.info(f"Sub-intent: {sub_intent}, Parent intent: {intent}")
-
->>>>>>> 1e3dcb8e
             if intent.startswith("database_query") and confidence > 0.6:
-                # Analyze query semantics
-                semantics = self.query_processor._analyze_query_semantics(user_input)
-                self.logger.info(f"Query semantics: {semantics}")
-
-                # Process the query using the enhanced query processor
+
                 query_result = self.query_processor.process_query(user_input, intent_result)
 
-<<<<<<< HEAD
-                # Generate a response from the query result
                 return self.generate_response(intent, query_result, sub_intent)
 
-            # Handle special intents
-=======
-                return self.generate_response(intent, query_result, sub_intent)
->>>>>>> 1e3dcb8e
             elif intent == "help":
                 return {
                     "response": "I can help you query the financial database securely. Try asking questions like:\n" +
@@ -90,7 +65,6 @@
             elif intent == "goodbye":
                 return {"response": "Goodbye! Feel free to come back if you have more questions."}
 
-            # Fall back to direct query processing if intent doesn't match known types
             else:
                 query_result = self.query_processor.secure_process_query(user_input)
 
@@ -104,12 +78,7 @@
             return {"response": "An error occurred while processing your request."}
 
     def generate_response(self, intent, query_result, sub_intent=None):
-<<<<<<< HEAD
-        """
-        Generate a human-friendly response from query results
-        """
-=======
->>>>>>> 1e3dcb8e
+
         if not query_result:
             return {"response": "I couldn't find any information for your query."}
 
