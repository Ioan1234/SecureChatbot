--- conflicted
+++ resolved
@@ -164,68 +164,8 @@
         }
         self._initialize_table_relationships()
 
-<<<<<<< HEAD
     def _extract_sort_field(self, nl_query, tables):
         nl_query = nl_query.lower()
-=======
-    def _find_join_path(self, from_table, to_table, visited=None):
-        if visited is None:
-            visited = set()
-
-        if from_table == to_table:
-            return []
-
-        if from_table in visited:
-            return None
-
-        visited.add(from_table)
-
-        if to_table in self.table_graph.get(from_table, {}):
-            return [{"from": from_table, "to": to_table, "key": self.table_graph[from_table][to_table]}]
-
-        for neighbor, key in self.table_graph.get(from_table, {}).items():
-            path = self._find_join_path(neighbor, to_table, visited.copy())
-            if path:
-                return [{"from": from_table, "to": neighbor, "key": key}] + path
-
-        return None
-
-    def _generate_joins_for_tables(self, tables):
-        if not tables or len(tables) <= 1:
-            return []
-
-        join_clauses = []
-        already_joined = {tables[0]}
-
-        for target_table in tables[1:]:
-            if target_table in already_joined:
-                continue
-
-            best_path = None
-            start_table = None
-
-            for joined_table in already_joined:
-                path = self._find_join_path(joined_table, target_table)
-                if path and (best_path is None or len(path) < len(best_path)):
-                    best_path = path
-                    start_table = joined_table
-
-            if best_path:
-                for step in best_path:
-                    from_table = step["from"]
-                    to_table = step["to"]
-                    key = step["key"]
-
-                    if to_table not in already_joined:
-                        join_clause = f"{to_table} ON {from_table}.{key} = {to_table}.{key}"
-                        join_clauses.append(join_clause)
-                        already_joined.add(to_table)
-
-        return join_clauses
-
-    def _handle_generic_query(self, nl_query):
-        tables = self._extract_tables(nl_query)
->>>>>>> f46a9cde
 
         sort_indicators = ["sort by", "ordered by", "arranged by", "in order of"]
         for indicator in sort_indicators:
@@ -248,7 +188,6 @@
                         "balance": "balance"
                     }
 
-<<<<<<< HEAD
                     field = field_mappings.get(field_text, field_text)
 
                     for table in tables:
@@ -267,26 +206,13 @@
             "accounts": "accounts.balance",
             "price_history": "price_history.price_date"
         }
-=======
-        select_clause = f"SELECT {', '.join(fields)}"
-        from_clause = f"FROM {tables[0]}"
-
-        join_clauses = self._generate_joins_for_tables(tables)
-        join_clause = " JOIN ".join(join_clauses)
-        if join_clause:
-            from_clause = f"{from_clause} JOIN {join_clause}"
->>>>>>> f46a9cde
 
         for table in tables:
             if table in default_sort_fields:
                 return default_sort_fields[table]
 
-<<<<<<< HEAD
         return None
     def _get_complete_field_set(self, tables):
-=======
-        sql_parts = [select_clause, from_clause, limit_clause]
->>>>>>> f46a9cde
 
         fields = []
 
@@ -296,15 +222,10 @@
                     if not self._should_encrypt_field(field):
                         fields.append(f"{table}.{field}")
 
-<<<<<<< HEAD
         return list(set(fields))
 
     def _get_related_tables(self, primary_table):
         related_tables = []
-=======
-    def _handle_list_query(self, nl_query):
-        tables = self._extract_tables(nl_query)
->>>>>>> f46a9cde
 
         for (table1, table2), relationship in self.table_relationships.items():
             if table1 == primary_table and table2 not in related_tables:
@@ -314,7 +235,6 @@
 
         return related_tables
 
-<<<<<<< HEAD
     def _extend_tables_for_query(self, tables, nl_query):
         nl_query = nl_query.lower()
         extended_tables = tables.copy()
@@ -324,15 +244,6 @@
 
         if "balance" in nl_query and "traders" in extended_tables and "accounts" not in extended_tables:
             extended_tables.append("accounts")
-=======
-        select_clause = f"SELECT {', '.join(all_fields)}"
-        from_clause = f"FROM {tables[0]}"
-
-        join_clauses = self._generate_joins_for_tables(tables)
-        join_clause = " JOIN ".join(join_clauses)
-        if join_clause:
-            from_clause = f"{from_clause} JOIN {join_clause}"
->>>>>>> f46a9cde
 
         if "transaction" in nl_query and "traders" in extended_tables:
             if "accounts" not in extended_tables:
@@ -340,12 +251,8 @@
             if "transactions" not in extended_tables:
                 extended_tables.append("transactions")
 
-<<<<<<< HEAD
         if "trade" in nl_query and "date" in nl_query and "trades" not in extended_tables:
             extended_tables.append("trades")
-=======
-        sql_parts = [select_clause, from_clause, limit_clause]
->>>>>>> f46a9cde
 
         for table in tables.copy():
             related = self._get_related_tables(table)
@@ -356,16 +263,10 @@
 
         return extended_tables
 
-<<<<<<< HEAD
     def _get_related_keywords(self, table_name):
-=======
-    def _handle_detailed_query(self, nl_query):
-        tables = self._extract_tables(nl_query)
->>>>>>> f46a9cde
 
         keywords = [table_name]
 
-<<<<<<< HEAD
         if table_name.endswith('s'):
             keywords.append(table_name[:-1])
         else:
@@ -388,21 +289,6 @@
             keywords.extend(table_keywords[table_name])
 
         return keywords
-=======
-        all_fields = []
-        for table in tables:
-            table_fields = self.table_info.get(table, [])
-            all_fields.extend([f"{table}.{field}" for field in table_fields
-                               if not self._should_encrypt_field(field)])
-
-        select_clause = f"SELECT {', '.join(all_fields)}" if all_fields else "SELECT *"
-        from_clause = f"FROM {tables[0]}"
-
-        join_clauses = self._generate_joins_for_tables(tables)
-        join_clause = " JOIN ".join(join_clauses)
-        if join_clause:
-            from_clause = f"{from_clause} JOIN {join_clause}"
->>>>>>> f46a9cde
 
     def _handle_aggregation_query(self, nl_query, tables, aggregation_table, aggregation_type):
         primary_table = None
@@ -411,12 +297,8 @@
                 primary_table = table
                 break
 
-<<<<<<< HEAD
         if not primary_table:
             primary_table = tables[0]
-=======
-        sql_parts = [select_clause, from_clause, limit_clause]
->>>>>>> f46a9cde
 
         primary_fields = []
         for field in self.table_info.get(primary_table, []):
@@ -428,17 +310,11 @@
         else:
             agg_field = f"{aggregation_type.upper()}({aggregation_table}.amount) as total_amount"
 
-<<<<<<< HEAD
         fields = primary_fields + [agg_field]
-=======
-    def _handle_count_query(self, nl_query):
-        tables = self._extract_tables(nl_query)
->>>>>>> f46a9cde
 
         select_clause = f"SELECT {', '.join(fields)}"
         from_clause = f"FROM {primary_table}"
 
-<<<<<<< HEAD
         tables_in_query = [primary_table]
 
         join_clauses = []
@@ -451,17 +327,6 @@
                     from_table = step["from"]
                     to_table = step["to"]
                     key = step["key"]
-=======
-        select_clause = "SELECT COUNT(*) as count"
-        from_clause = f"FROM {tables[0]}"
-
-        join_clauses = self._generate_joins_for_tables(tables)
-        join_clause = " JOIN ".join(join_clauses)
-        if join_clause:
-            from_clause = f"{from_clause} JOIN {join_clause}"
-
-        sql_parts = [select_clause, from_clause]
->>>>>>> f46a9cde
 
                     if to_table not in tables_in_query:
                         join_clause = f"{to_table} ON {from_table}.{key} = {to_table}.{key}"
@@ -473,16 +338,11 @@
                 best_path = None
                 start_table = None
 
-<<<<<<< HEAD
                 for joined_table in tables_in_query:
                     path = self._find_join_path(joined_table, table)
                     if path and (best_path is None or len(path) < len(best_path)):
                         best_path = path
                         start_table = joined_table
-=======
-    def _handle_recent_query(self, nl_query):
-        tables = self._extract_tables(nl_query)
->>>>>>> f46a9cde
 
                 if best_path:
                     for step in best_path:
@@ -495,7 +355,6 @@
                             join_clauses.append(join_clause)
                             tables_in_query.append(to_table)
 
-<<<<<<< HEAD
         if join_clauses:
             join_clause = " JOIN ".join(join_clauses)
             from_clause = f"{from_clause} JOIN {join_clause}"
@@ -505,15 +364,6 @@
             group_by_fields.append(f"{primary_table}.name")
 
         group_by_clause = f"GROUP BY {', '.join(group_by_fields)}"
-=======
-        select_clause = f"SELECT {', '.join(fields)}"
-        from_clause = f"FROM {tables[0]}"
-
-        join_clauses = self._generate_joins_for_tables(tables)
-        join_clause = " JOIN ".join(join_clauses)
-        if join_clause:
-            from_clause = f"{from_clause} JOIN {join_clause}"
->>>>>>> f46a9cde
 
         nl_query = nl_query.lower()
         agg_column = f"{aggregation_table[:-1]}_count"
@@ -523,14 +373,7 @@
         else:
             order_by_clause = f"ORDER BY {agg_column} ASC"
 
-<<<<<<< HEAD
         limit_clause = "LIMIT 10"
-=======
-        sql_parts = [select_clause, from_clause]
-        if order_by_clause:
-            sql_parts.append(order_by_clause)
-        sql_parts.append(limit_clause)
->>>>>>> f46a9cde
 
         sql = f"{select_clause} {from_clause} {group_by_clause} {order_by_clause} {limit_clause}"
 
@@ -538,16 +381,11 @@
         return self._execute_and_process_query(sql)
     def _process_query_generic(self, nl_query, intent_type=None, sub_intent=None):
 
-<<<<<<< HEAD
-=======
-    def _handle_filter_query(self, nl_query):
->>>>>>> f46a9cde
         tables = self._extract_tables(nl_query)
         if not tables:
             self.logger.warning("No tables identified in query")
             return None
 
-<<<<<<< HEAD
         extended_tables = self._extend_tables_for_query(tables, nl_query)
 
         fields = self._get_complete_field_set(extended_tables)
@@ -557,45 +395,10 @@
 
         if len(fields) == 0:
             self.logger.warning("No fields selected for query")
-=======
-        fields = self._extract_fields(nl_query, tables)
+            return None
 
         select_clause = f"SELECT {', '.join(fields)}"
         from_clause = f"FROM {tables[0]}"
-
-        join_clauses = self._generate_joins_for_tables(tables)
-        join_clause = " JOIN ".join(join_clauses)
-        if join_clause:
-            from_clause = f"{from_clause} JOIN {join_clause}"
-
-        filter_conditions = self._extract_filter_conditions(nl_query, tables)
-
-        where_clause = ""
-        if filter_conditions:
-            where_clause = f"WHERE {' AND '.join(filter_conditions)}"
-
-        limit_clause = "LIMIT 100"
-
-        sql_parts = [select_clause, from_clause]
-        if where_clause:
-            sql_parts.append(where_clause)
-        sql_parts.append(limit_clause)
-
-        sql = " ".join(sql_parts)
-        self.logger.info(f"Generated filter SQL: {sql}")
-
-        return self._execute_and_process_query(sql)
-
-    def _handle_sort_query(self, nl_query):
-        tables = self._extract_tables(nl_query)
-
-        if not tables:
->>>>>>> f46a9cde
-            return None
-
-        select_clause = f"SELECT {', '.join(fields)}"
-        from_clause = f"FROM {tables[0]}"
-<<<<<<< HEAD
 
         join_clauses = self._generate_joins_for_tables(extended_tables)
         if join_clauses:
@@ -604,13 +407,6 @@
 
         sort_field = None
         sort_direction = None
-=======
-
-        join_clauses = self._generate_joins_for_tables(tables)
-        join_clause = " JOIN ".join(join_clauses)
-        if join_clause:
-            from_clause = f"{from_clause} JOIN {join_clause}"
->>>>>>> f46a9cde
 
         if intent_type == "database_query_sort" or sub_intent in ["database_query_sort_ascending",
                                                                   "database_query_sort_descending"]:
@@ -658,7 +454,6 @@
         if visited is None:
             visited = set()
 
-<<<<<<< HEAD
         if from_table == to_table:
             return []
 
@@ -683,40 +478,13 @@
 
         join_clauses = []
         already_joined = {tables[0]}
-=======
-    def _handle_sort_ascending_query(self, nl_query):
-        tables = self._extract_tables(nl_query)
-        if not tables:
-            return None
-
-        fields = self._extract_fields(nl_query, tables)
-        select_clause = f"SELECT {', '.join(fields)}"
-        from_clause = f"FROM {tables[0]}"
-
-        join_clauses = self._generate_joins_for_tables(tables)
-        join_clause = " JOIN ".join(join_clauses)
-        if join_clause:
-            from_clause = f"{from_clause} JOIN {join_clause}"
-
-        sort_field = self._extract_sort_field(nl_query, tables)
-        order_by_clause = ""
-        if sort_field:
-            order_by_clause = f"ORDER BY {sort_field} ASC"
->>>>>>> f46a9cde
 
         for target_table in tables[1:]:
             if target_table in already_joined:
                 continue
 
-<<<<<<< HEAD
             best_path = None
             start_table = None
-=======
-        sql_parts = [select_clause, from_clause]
-        if order_by_clause:
-            sql_parts.append(order_by_clause)
-        sql_parts.append(limit_clause)
->>>>>>> f46a9cde
 
             for joined_table in already_joined:
                 path = self._find_join_path(joined_table, target_table)
@@ -737,18 +505,14 @@
 
         return join_clauses
 
-<<<<<<< HEAD
 
     def _handle_list_query(self, nl_query):
-=======
-    def _handle_sort_descending_query(self, nl_query):
->>>>>>> f46a9cde
         tables = self._extract_tables(nl_query)
+
         if not tables:
             self.logger.warning("No tables identified in the listing query")
             return None
 
-<<<<<<< HEAD
         all_fields = []
         for table in tables:
             essential_fields = self.get_essential_fields(table)
@@ -765,9 +529,19 @@
         limit_clause = "LIMIT 100"
 
         sql_parts = [select_clause, from_clause, limit_clause]
-=======
-        fields = self._extract_fields(nl_query, tables)
-        select_clause = f"SELECT {', '.join(fields)}"
+
+        sql = " ".join(sql_parts)
+        self.logger.info(f"Generated listing SQL: {sql}")
+
+        return self._execute_and_process_query(sql)
+
+    def _handle_count_query(self, nl_query):
+        tables = self._extract_tables(nl_query)
+
+        if not tables:
+            return None
+
+        select_clause = "SELECT COUNT(*) as count"
         from_clause = f"FROM {tables[0]}"
 
         join_clauses = self._generate_joins_for_tables(tables)
@@ -775,103 +549,23 @@
         if join_clause:
             from_clause = f"{from_clause} JOIN {join_clause}"
 
-        sort_field = self._extract_sort_field(nl_query, tables)
-        order_by_clause = ""
-        if sort_field:
-            order_by_clause = f"ORDER BY {sort_field} DESC"
-
-        limit_clause = "LIMIT 100"
-
         sql_parts = [select_clause, from_clause]
-        if order_by_clause:
-            sql_parts.append(order_by_clause)
-        sql_parts.append(limit_clause)
->>>>>>> f46a9cde
 
         sql = " ".join(sql_parts)
-        self.logger.info(f"Generated listing SQL: {sql}")
+        self.logger.info(f"Generated count SQL: {sql}")
 
         return self._execute_and_process_query(sql)
 
-<<<<<<< HEAD
-    def _handle_count_query(self, nl_query):
-=======
-    def _handle_comparative_query(self, nl_query, semantics=None, sub_intent=None):
-
-        sql = self._build_sql_query(semantics, "database_query_comparative", sub_intent)
-        if sql:
-            return self._execute_and_process_query(sql)
-
-        if sub_intent == "database_query_comparative_highest":
-            return self._handle_highest_query(nl_query)
-        elif sub_intent == "database_query_comparative_lowest":
-            return self._handle_lowest_query(nl_query)
-        elif sub_intent == "database_query_comparative_middle":
-            return self._handle_middle_query(nl_query)
-
-        return self._handle_highest_query(nl_query)
-
     def _handle_highest_query(self, nl_query):
->>>>>>> f46a9cde
         tables = self._extract_tables(nl_query)
         if not tables:
             return None
 
-<<<<<<< HEAD
-        select_clause = "SELECT COUNT(*) as count"
-        from_clause = f"FROM {tables[0]}"
-=======
-        fields = self._extract_fields(nl_query, tables)
-        select_clause = f"SELECT {', '.join(fields)}"
-        from_clause = f"FROM {tables[0]}"
-
-        join_clauses = self._generate_joins_for_tables(tables)
-        join_clause = " JOIN ".join(join_clauses)
-        if join_clause:
-            from_clause = f"{from_clause} JOIN {join_clause}"
-
-        sort_field = self._extract_superlative_field(nl_query, tables, "highest")
-        order_by_clause = ""
-        if sort_field:
-            order_by_clause = f"ORDER BY {sort_field} DESC"
->>>>>>> f46a9cde
-
-        join_clauses = self._generate_joins_for_tables(tables)
-        join_clause = " JOIN ".join(join_clauses)
-        if join_clause:
-            from_clause = f"{from_clause} JOIN {join_clause}"
-
-        sql_parts = [select_clause, from_clause]
-<<<<<<< HEAD
-=======
-        if order_by_clause:
-            sql_parts.append(order_by_clause)
-        sql_parts.append(limit_clause)
->>>>>>> f46a9cde
-
-        sql = " ".join(sql_parts)
-        self.logger.info(f"Generated count SQL: {sql}")
-
-        return self._execute_and_process_query(sql)
-
-<<<<<<< HEAD
-    def _handle_highest_query(self, nl_query):
-=======
-    def _handle_lowest_query(self, nl_query):
->>>>>>> f46a9cde
-        tables = self._extract_tables(nl_query)
-        if not tables:
-            return None
-
-<<<<<<< HEAD
         fields = []
         for table in tables:
             for field in self.table_info.get(table, []):
                 if not self._should_encrypt_field(field):
                     fields.append(f"{table}.{field}")
-=======
-        fields = self._extract_fields(nl_query, tables)
->>>>>>> f46a9cde
         select_clause = f"SELECT {', '.join(fields)}"
         from_clause = f"FROM {tables[0]}"
 
@@ -880,11 +574,7 @@
         if join_clause:
             from_clause = f"{from_clause} JOIN {join_clause}"
 
-<<<<<<< HEAD
         sort_field = self._extract_sort_field(nl_query, tables)
-=======
-        sort_field = self._extract_superlative_field(nl_query, tables, "lowest")
->>>>>>> f46a9cde
         order_by_clause = ""
         if sort_field:
             order_by_clause = f"ORDER BY {sort_field} ASC"
@@ -906,7 +596,6 @@
         if not tables:
             return None
 
-<<<<<<< HEAD
         fields = []
         for table in tables:
             for field in self.table_info.get(table, []):
@@ -964,69 +653,6 @@
         sql_parts = [select_clause, from_clause, order_by_clause, limit_clause]
         sql = " ".join(sql_parts)
 
-=======
-        if "price" in nl_query.lower() and "asset" in nl_query.lower():
-            if "assets" not in tables:
-                tables.append("assets")
-            if "price_history" not in tables:
-                tables.append("price_history")
-
-        fields = self._extract_fields(nl_query, tables)
-
-        sort_field = self._extract_superlative_field(nl_query, tables, "middle")
-
-        if "price" in nl_query.lower() and "price_history" in tables:
-            sort_field = "price_history.close_price"
-        elif "price" in nl_query.lower() and "trades" in tables:
-            sort_field = "trades.price"
-        elif not sort_field:
-            if "price_history" in tables:
-                sort_field = "price_history.close_price"
-            elif "trades" in tables:
-                sort_field = "trades.price"
-            elif "assets" in tables:
-                sort_field = "assets.asset_id"
-
-        if not sort_field:
-            self.logger.warning("No sort field identified for median query")
-            return self._handle_generic_query(nl_query)
-
-        select_clause = f"SELECT {', '.join(fields)}"
-        from_clause = f"FROM {tables[0]}"
-
-        join_clauses = self._generate_joins_for_tables(tables)
-        if join_clauses:
-            join_clause = " JOIN ".join(join_clauses)
-            from_clause = f"{from_clause} JOIN {join_clause}"
-
-        main_table = tables[0]
-        count_sql = f"SELECT COUNT(*) as count FROM {main_table}"
-        count_result = self.db_connector.execute_query(count_sql)
-
-        if not count_result or not count_result[0].get('count', 0):
-            self.logger.warning(f"Count query returned no results: {count_sql}")
-            return None
-
-        total_count = count_result[0]['count']
-
-        requested_limit = self._extract_number_from_query(nl_query)
-        limit = requested_limit or 3
-
-        if total_count < limit * 2:
-            limit = max(1, total_count // 3)
-            middle_offset = max(0, (total_count // 2) - (limit // 2))
-        else:
-            middle_offset = max(0, (total_count // 2) - (limit // 2))
-
-        self.logger.info(f"Total records: {total_count}, getting {limit} records from offset {middle_offset}")
-
-        order_by_clause = f"ORDER BY {sort_field}"
-        limit_clause = f"LIMIT {middle_offset}, {limit}"
-
-        sql_parts = [select_clause, from_clause, order_by_clause, limit_clause]
-        sql = " ".join(sql_parts)
-
->>>>>>> f46a9cde
         self.logger.info(f"Generated middle value SQL: {sql}")
         return self._execute_and_process_query(sql)
 
@@ -1065,36 +691,6 @@
 
         return self._execute_and_process_query(sql)
 
-<<<<<<< HEAD
-=======
-    def _handle_sensitive_query(self, nl_query):
-        tables = self._extract_tables(nl_query)
-
-        if not tables:
-            return None
-
-        all_fields = []
-        for table in tables:
-            table_fields = self.table_info.get(table, [])
-            all_fields.extend([f"{table}.{field}" for field in table_fields])
-
-        select_clause = f"SELECT {', '.join(all_fields)}" if all_fields else "SELECT *"
-        from_clause = f"FROM {tables[0]}"
-
-        join_clauses = self._generate_joins_for_tables(tables)
-        join_clause = " JOIN ".join(join_clauses)
-        if join_clause:
-            from_clause = f"{from_clause} JOIN {join_clause}"
-
-        limit_clause = "LIMIT 100"
-
-        sql_parts = [select_clause, from_clause, limit_clause]
-
-        sql = " ".join(sql_parts)
-        self.logger.info(f"Generated sensitive data SQL: {sql}")
-
-        return self._execute_and_process_query(sql)
->>>>>>> f46a9cde
     def _initialize_table_relationships(self):
         self.table_relationships = {
             ("traders", "accounts"): {
@@ -1187,26 +783,12 @@
 
         return any(pattern in field_name.lower() for pattern in sensitive_patterns)
 
-<<<<<<< HEAD
-=======
-    def _make_serializable(self, value):
-        if hasattr(value, '__class__') and value.__class__.__name__ == 'CKKSVector':
-            return {
-                "type": "encrypted",
-                "value": "[ENCRYPTED]"
-            }
-        if isinstance(value, (bytes, bytearray)):
-            return value.hex()
-        return value
-
->>>>>>> f46a9cde
     def process_query(self, nl_query, intent_data):
         intent = intent_data.get('intent', 'database_query_list')
         confidence = intent_data.get('confidence', 0.0)
         sub_intent = intent_data.get('sub_intent')
 
         self.logger.info(f"Processing query with intent: {intent}, confidence: {confidence}")
-<<<<<<< HEAD
 
         if confidence >= 0.7:
             return self._process_query_generic(nl_query, intent, sub_intent)
@@ -1222,392 +804,6 @@
             return self._handle_specific_id_query(nl_query)
 
         return self._handle_list_query(nl_query)
-=======
-
-        if confidence < 0.5:
-            self.logger.warning(f"Low confidence ({confidence}) for intent: {intent}. Using generic processing.")
-            return self._handle_generic_query(nl_query)
-
-        handlers = {
-            "database_query_list": self._handle_list_query,
-            "database_query_count": self._handle_count_query,
-            "database_query_detailed": self._handle_detailed_query,
-            "database_query_recent": self._handle_recent_query,
-            "database_query_filter": self._handle_filter_query,
-            "database_query_sort": self._handle_sort_query,
-            "database_query_sort_ascending": self._handle_sort_ascending_query,
-            "database_query_sort_descending": self._handle_sort_descending_query,
-            "database_query_comparative_highest": self._handle_highest_query,
-            "database_query_comparative_lowest": self._handle_lowest_query,
-            "database_query_comparative_middle": self._handle_middle_query,
-            "database_query_specific_id": self._handle_specific_id_query,
-            "database_query_sensitive": self._handle_sensitive_query
-        }
-
-        sub_intent = intent_data.get('sub_intent')
-        if sub_intent and sub_intent in handlers:
-            self.logger.info(f"Using sub-intent handler: {sub_intent}")
-            handler = handlers[sub_intent]
-        else:
-            handler = handlers.get(intent, self._handle_generic_query)
-
-        return handler(nl_query)
-
-    def _analyze_query_semantics(self, nl_query):
-        nl_query_lower = nl_query.lower()
-
-        semantics = {
-            "entity_type": self._extract_primary_entity(nl_query),
-            "attribute": self._extract_attribute(nl_query),
-            "aggregation": None,
-            "operation": None,
-            "constraints": []
-        }
-
-        if any(word in nl_query_lower for word in ["highest", "max", "maximum", "greatest", "largest"]):
-            semantics["operation"] = "max"
-        elif any(word in nl_query_lower for word in ["lowest", "min", "minimum", "smallest", "least"]):
-            semantics["operation"] = "min"
-        elif any(word in nl_query_lower for word in ["average", "mean", "median", "middle", "mid"]):
-            semantics["operation"] = "avg"
-        elif any(word in nl_query_lower for word in ["sort", "order", "arrange"]):
-            if any(word in nl_query_lower for word in ["descending", "desc", "high to low"]):
-                semantics["operation"] = "sort_desc"
-            else:
-                semantics["operation"] = "sort_asc"
-
-        if "count" in nl_query_lower or "number of" in nl_query_lower:
-            semantics["aggregation"] = "count"
-            if "transaction" in nl_query_lower:
-                semantics["attribute"] = "transaction_count"
-            elif "trade" in nl_query_lower:
-                semantics["attribute"] = "trade_count"
-
-        constraint_patterns = [
-            (r'where\s+(\w+)\s+is\s+(\w+)', "{} = '{}'"),
-            (r'with\s+(\w+)\s+(\w+)', "{} = '{}'"),
-        ]
-
-        for pattern, template in constraint_patterns:
-            matches = re.findall(pattern, nl_query_lower)
-            for match in matches:
-                field, value = match
-                semantics["constraints"].append((field, value))
-
-        return semantics
-
-    def _extract_primary_entity(self, nl_query):
-        nl_query_lower = nl_query.lower()
-
-        multi_word_entities = sorted([entity for entity in self.entity_mapping if ' ' in entity],
-                                     key=len, reverse=True)
-
-        for entity in multi_word_entities:
-            if entity in nl_query_lower:
-                return self.entity_mapping[entity]
-
-        for entity, table in self.entity_mapping.items():
-            if ' ' not in entity and re.search(r'\b' + re.escape(entity) + r'\b', nl_query_lower):
-                return table
-
-        if any(re.search(r'\b' + word + r'\b', nl_query_lower) for word in ["market", "exchange"]):
-            return "markets"
-        elif any(re.search(r'\b' + word + r'\b', nl_query_lower) for word in ["trader", "client", "customer"]):
-            return "traders"
-        elif any(re.search(r'\b' + word + r'\b', nl_query_lower) for word in
-                 ["asset", "stock", "security", "etf", "bond"]):
-            return "assets"
-        elif any(re.search(r'\b' + word + r'\b', nl_query_lower) for word in ["trade", "trading"]):
-            return "trades"
-        elif any(re.search(r'\b' + word + r'\b', nl_query_lower) for word in ["order"]):
-            return "orders"
-        elif any(re.search(r'\b' + word + r'\b', nl_query_lower) for word in ["account", "balance"]):
-            return "accounts"
-        elif any(re.search(r'\b' + word + r'\b', nl_query_lower) for word in ["price", "value", "cost"]):
-            return "price_history"
-        elif any(re.search(r'\b' + word + r'\b', nl_query_lower) for word in ["transaction", "payment"]):
-            return "transactions"
-        elif any(re.search(r'\b' + word + r'\b', nl_query_lower) for word in ["broker", "dealer"]):
-            return "brokers"
-
-        return None
-
-    def _extract_attribute(self, nl_query):
-        nl_query_lower = nl_query.lower()
-
-        attribute_patterns = {
-            r'by\s+(\w+)': 1,
-            r'with\s+(?:highest|lowest|median)\s+(\w+)': 1,
-            r'(?:highest|lowest|median)\s+(\w+)': 1,
-            r'sorted\s+by\s+(\w+)': 1,
-            r'ordered\s+by\s+(\w+)': 1,
-            r'count\s+(?:of|by)\s+(\w+)': 1
-        }
-
-        for pattern, group in attribute_patterns.items():
-            match = re.search(pattern, nl_query_lower)
-            if match:
-                attribute = match.group(group)
-                mapped_attribute = self._map_attribute_to_field(attribute)
-                if mapped_attribute:
-                    return mapped_attribute
-
-        for attribute in self.attribute_mapping:
-            if attribute in nl_query_lower:
-                return attribute
-
-        if "account balance" in nl_query_lower:
-            return "balance"
-        if "transaction count" in nl_query_lower:
-            return "transaction_count"
-        if "trade count" in nl_query_lower:
-            return "trade_count"
-
-        return None
-
-    def _map_attribute_to_field(self, attribute):
-        attribute_map = {
-            "price": "price",
-            "cost": "price",
-            "value": "price",
-            "amount": "amount",
-            "balance": "balance",
-            "date": "date",
-            "time": "date",
-            "transaction": "transaction_count",
-            "trade": "trade_count",
-            "quantity": "quantity",
-            "volume": "quantity",
-            "type": "type",
-            "name": "name",
-            "location": "location",
-            "status": "status"
-        }
-
-        return attribute_map.get(attribute, attribute)
-
-    def _map_constraint_field_to_column(self, field, tables):
-        direct_mappings = {
-            "type": {
-                "assets": "assets.asset_type",
-                "accounts": "accounts.account_type",
-                "orders": "orders.order_type",
-                "transactions": "transactions.transaction_type"
-            },
-            "name": {
-                "traders": "traders.name",
-                "brokers": "brokers.name",
-                "assets": "assets.name",
-                "markets": "markets.name"
-            },
-            "price": {
-                "trades": "trades.price",
-                "price_history": "price_history.close_price"
-            },
-            "status": {
-                "order_status": "order_status.status"
-            },
-            "date": {
-                "trades": "trades.trade_date",
-                "orders": "orders.order_date",
-                "transactions": "transactions.transaction_date",
-                "price_history": "price_history.price_date"
-            }
-        }
-
-        if field in direct_mappings:
-            for table in tables:
-                if table in direct_mappings[field]:
-                    return direct_mappings[field][table]
-
-        if "." in field:
-            table, column = field.split(".")
-            if table in tables:
-                return f"{table}.{column}"
-
-        for table in tables:
-            if table in self.table_info:
-                for column in self.table_info[table]:
-                    if column == field or field in column:
-                        return f"{table}.{column}"
-
-        return None
-
-    def _build_join_path(self, table1, table2, visited=None):
-        if visited is None:
-            visited = set()
-
-        visited.add(table1)
-
-        if (table1, table2) in self.table_relationships:
-            return [(table1, table2)]
-
-        if (table1, table2) in self.indirect_relationships:
-            return self.indirect_relationships[(table1, table2)]["path"]
-
-        for (t1, t2) in self.table_relationships:
-            if t1 == table1 and t2 not in visited:
-                path = self._build_join_path(t2, table2, visited.copy())
-                if path:
-                    return [(table1, t2)] + path
-
-        return None
-
-    def _build_sql_query(self, semantics, intent=None, sub_intent=None):
-
-        entity_type = semantics["entity_type"]
-        attribute = semantics["attribute"]
-        operation = semantics["operation"]
-
-        if not entity_type:
-            self.logger.warning("No entity type identified. Using generic query.")
-            return None
-
-        tables = []
-
-        tables.append(entity_type)
-
-        if attribute and attribute in self.attribute_mapping:
-            attr_info = self.attribute_mapping[attribute]
-            for table in attr_info.get("tables", []):
-                if table != entity_type and table not in tables:
-                    tables.append(table)
-
-        select_parts = []
-
-        if entity_type in self.essential_fields:
-            for field in self.essential_fields[entity_type][:2]:
-                select_parts.append(f"{entity_type}.{field}")
-
-        if attribute and attribute in self.attribute_mapping:
-            attr_info = self.attribute_mapping[attribute]
-
-            if attr_info.get("aggregate", False):
-                agg_function = attr_info.get("function", "COUNT")
-                field = attr_info.get("fields", ["*"])[0]
-                select_parts.append(f"{agg_function}({field}) as {attribute}")
-            else:
-                for field in attr_info.get("fields", []):
-                    table_name = field.split('.')[0]
-                    if table_name in tables:
-                        select_parts.append(field)
-                        break
-
-        if not select_parts:
-            for table in tables:
-                if table in self.essential_fields:
-                    for field in self.essential_fields[table][:2]:
-                        select_parts.append(f"{table}.{field}")
-
-        select_clause = f"SELECT {', '.join(select_parts)}"
-
-        if len(tables) == 1:
-            from_clause = f"FROM {tables[0]}"
-        else:
-            main_table = tables[0]
-            from_clause = f"FROM {main_table}"
-
-            for i in range(1, len(tables)):
-                secondary_table = tables[i]
-                join_condition = self._get_join_condition(main_table, secondary_table)
-                if join_condition:
-                    from_clause += f" JOIN {secondary_table} ON {join_condition}"
-                else:
-                    join_path = self._build_join_path(main_table, secondary_table)
-                    if join_path:
-                        for path_table1, path_table2 in join_path:
-                            if path_table1 != main_table and path_table1 not in tables[:i]:
-                                from_clause += f" JOIN {path_table1} ON {self._get_join_condition(main_table, path_table1)}"
-                            if path_table2 not in tables[:i]:
-                                from_clause += f" JOIN {path_table2} ON {self._get_join_condition(path_table1, path_table2)}"
-
-        join_clauses = []
-
-        for i in range(len(tables)):
-            for j in range(i + 1, len(tables)):
-                table1, table2 = tables[i], tables[j]
-
-                if (table1, table2) in self.table_relationships:
-                    join_info = self.table_relationships[(table1, table2)]
-                    join_condition = join_info["join"]
-                    join_clauses.append(join_condition)
-                else:
-                    join_path = self._build_join_path(table1, table2)
-                    if join_path:
-                        for (path_table1, path_table2) in join_path:
-                            join_condition = self.table_relationships[(path_table1, path_table2)]["join"]
-                            if join_condition not in join_clauses:
-                                join_clauses.append(join_condition)
-
-        where_conditions = []
-
-        for field, value in semantics.get("constraints", []):
-            mapped_field = self._map_constraint_field_to_column(field, tables)
-            if mapped_field:
-                where_conditions.append(f"{mapped_field} = '{value}'")
-
-        group_by_clause = ""
-        if attribute and attribute in self.attribute_mapping:
-            attr_info = self.attribute_mapping[attribute]
-            if attr_info.get("aggregate", False):
-                group_by_clause = f"GROUP BY {entity_type}.{entity_type[:-1]}_id"
-
-        order_by_clause = ""
-
-        if operation in ["max", "sort_desc"] or sub_intent in ["database_query_comparative_highest",
-                                                               "database_query_sort_descending"]:
-            direction = "DESC"
-        elif operation in ["min", "sort_asc"] or sub_intent in ["database_query_comparative_lowest",
-                                                                "database_query_sort_ascending"]:
-            direction = "ASC"
-        else:
-            direction = ""
-
-        if direction and attribute:
-            attr_info = self.attribute_mapping.get(attribute, {})
-
-            if attr_info.get("aggregate", False):
-                order_by_clause = f"ORDER BY {attribute} {direction}"
-            else:
-                fields = attr_info.get("fields", [])
-                if fields:
-                    for field in fields:
-                        table_name = field.split('.')[0]
-                        if table_name in tables:
-                            order_by_clause = f"ORDER BY {field} {direction}"
-                            break
-
-        limit_clause = "LIMIT 10"
-        offset_clause = ""
-
-        if sub_intent == "database_query_comparative_middle" or operation == "avg":
-            if tables:
-                main_table = tables[0]
-                offset_clause = f"OFFSET (SELECT COUNT(*)/2 - 5 FROM {main_table})"
-
-        sql_parts = [select_clause, from_clause]
-
-        if join_clauses or where_conditions:
-            combined_conditions = join_clauses + where_conditions
-            sql_parts.append(f"WHERE {' AND '.join(combined_conditions)}")
-
-        if group_by_clause:
-            sql_parts.append(group_by_clause)
-
-        if order_by_clause:
-            sql_parts.append(order_by_clause)
-
-        if limit_clause:
-            sql_parts.append(limit_clause)
-
-        if offset_clause:
-            sql_parts.append(offset_clause)
-
-        sql = " ".join(sql_parts)
-
-        self.logger.info(f"Generated SQL query: {sql}")
-        return sql
->>>>>>> f46a9cde
 
     def _extract_tables(self, nl_query):
 
@@ -1699,93 +895,8 @@
 
         return fields
 
-<<<<<<< HEAD
     def _get_default_sort_field(self, tables, nl_query):
         nl_query = nl_query.lower()
-=======
-    def _extract_filter_conditions(self, nl_query, tables):
-        nl_query = nl_query.lower()
-        conditions = []
-
-        equality_patterns = [
-            (r"where (\w+) is (\w+)", "{}.{} = '{}'"),
-            (r"with (\w+) (\w+)", "{}.{} = '{}'"),
-            (r"(\w+) equal to (\w+)", "{}.{} = '{}'"),
-            (r"(\w+) equals (\w+)", "{}.{} = '{}'"),
-            (r"(\w+) = (\w+)", "{}.{} = '{}'")
-        ]
-
-        for pattern, template in equality_patterns:
-            matches = re.findall(pattern, nl_query)
-            for match in matches:
-                field, value = match
-
-                for table in tables:
-                    table_fields = self.table_info.get(table, [])
-                    for table_field in table_fields:
-                        if field in table_field:
-                            conditions.append(template.format(table, table_field, value))
-                            break
-
-        asset_types = ["stock", "bond", "etf", "option", "future", "forex"]
-        for asset_type in asset_types:
-            if asset_type in nl_query and "assets" in tables:
-                conditions.append(f"assets.asset_type = '{asset_type}'")
-
-        if "orders" in tables:
-            status_terms = {
-                "completed": "completed",
-                "pending": "pending",
-                "cancelled": "cancelled",
-                "open": "open",
-                "closed": "closed"
-            }
-
-            for term, status in status_terms.items():
-                if term in nl_query:
-                    conditions.append(f"order_status.status = '{status}'")
-
-        return conditions
-
-    def _extract_sort_field(self, nl_query, tables):
-        nl_query = nl_query.lower()
-
-        if "price" in nl_query and "descending" in nl_query:
-            if "price_history" in tables:
-                return "price_history.close_price"
-            elif "assets" in tables and "price_history" not in tables:
-                return "assets.price"
-            elif "trades" in tables:
-                return "trades.price"
-
-        if "date" in nl_query and "ascending" in nl_query:
-            if "trades" in tables:
-                return "trades.trade_date"
-            elif "orders" in tables:
-                return "orders.order_date"
-
-        sort_indicators = ["sort by", "ordered by", "arranged by", "in order of"]
-        sort_field = None
-
-        for indicator in sort_indicators:
-            if indicator in nl_query:
-                parts = nl_query.split(indicator)
-                if len(parts) > 1:
-                    field_text = parts[1].strip().split()[0]
-
-                    field_mappings = {
-                        "price": "price",
-                        "cost": "price",
-                        "value": "price",
-                        "date": "trade_date",
-                        "time": "trade_date",
-                        "name": "name",
-                        "type": "asset_type",
-                        "quantity": "quantity",
-                        "amount": "amount",
-                        "volume": "quantity"
-                    }
->>>>>>> f46a9cde
 
         if "price" in nl_query and "price_history" in tables:
             return "price_history.close_price"
@@ -1906,16 +1017,6 @@
 
         return None
 
-<<<<<<< HEAD
-=======
-    def _get_join_condition(self, table1, table2):
-        direct_path = self._find_join_path(table1, table2)
-        if direct_path and len(direct_path) == 1:
-            key = direct_path[0]["key"]
-            return f"{table1}.{key} = {table2}.{key}"
-        return None
-
->>>>>>> f46a9cde
     def _execute_and_process_query(self, sql):
         try:
             result = self.db_connector.execute_query(sql)
@@ -1968,44 +1069,279 @@
             return self._execute_and_process_query(sql)
         except Exception as e:
             self.logger.error(f"Error in secure_process_query: {e}")
-<<<<<<< HEAD
-            return None
-=======
-            return None
-
-    def natural_language_to_sql(self, nl_query):
-        tables = self._extract_tables(nl_query)
-
-        if not tables:
-            self.logger.warning("No tables identified in the query")
-            return None
-
-        fields = self._extract_fields(nl_query, tables)
-
-        select_clause = f"SELECT {', '.join(fields)}"
-        from_clause = f"FROM {', '.join(tables)}"
-
-        conditions = []
-        if len(tables) > 1:
-            for i, table1 in enumerate(tables):
-                for table2 in tables[i + 1:]:
-                    join_condition = self._get_join_condition(table1, table2)
-                    if join_condition:
-                        conditions.append(join_condition)
-
-        where_clause = ""
-        if conditions:
-            where_clause = f"WHERE {' AND '.join(conditions)}"
-
-        limit_clause = "LIMIT 100"
-
-        sql_parts = [select_clause, from_clause]
-        if where_clause:
-            sql_parts.append(where_clause)
-        sql_parts.append(limit_clause)
-
-        sql = " ".join(sql_parts)
-        self.logger.info(f"Generated SQL from natural language: {sql}")
-
-        return sql
->>>>>>> f46a9cde
+            return None
+
+
+    def _extract_entity_name(self, nl_query):
+        original_query = nl_query
+        nl_query = nl_query.lower()
+
+        entity_type_mappings = {
+            "broker": "brokers",
+            "trader": "traders",
+            "asset": "assets",
+            "stock": "assets",
+            "bond": "assets",
+            "etf": "assets",
+            "market": "markets",
+            "exchange": "markets",
+            "order": "orders",
+            "transaction": "transactions",
+            "account": "accounts"
+        }
+
+        entity_extraction_patterns = [
+            r'(?:about|on|for)\s+((?:[A-Za-z0-9]+(?:\s+[A-Za-z0-9]+)*)+)',
+
+            r'(?:details\s+(?:of|about|for)|information\s+(?:on|about))\s+((?:[A-Za-z0-9]+(?:\s+[A-Za-z0-9]+)*)+)',
+
+            r'(?:show\s+me|tell\s+me\s+about)\s+((?:[A-Za-z0-9]+(?:\s+[A-Za-z0-9]+)*)+)',
+
+            r'(?:find|lookup|get)\s+(?:details\s+(?:about|of|for)|information\s+(?:about|on))?\s+((?:[A-Za-z0-9]+(?:\s+[A-Za-z0-9]+)*)+)',
+
+            r'(?:give\s+me|what\s+is|who\s+is)\s+(?:all\s+information\s+about|details\s+about|information\s+about)?\s+((?:[A-Za-z0-9]+(?:\s+[A-Za-z0-9]+)*)+)'
+        ]
+
+        entity_candidates = []
+
+        for pattern in entity_extraction_patterns:
+            matches = re.search(pattern, nl_query)
+            if matches:
+                raw_entity = matches.group(1).strip()
+
+                cleanup_words = ['details', 'info', 'information', 'please', 'the']
+                for word in cleanup_words:
+                    if raw_entity.endswith(' ' + word):
+                        raw_entity = raw_entity.replace(' ' + word, '')
+                    if raw_entity.startswith(word + ' '):
+                        raw_entity = raw_entity.replace(word + ' ', '')
+
+                for entity_type in entity_type_mappings.keys():
+                    if raw_entity.startswith(entity_type + ' '):
+                        candidate = raw_entity[len(entity_type) + 1:].strip()
+                        entity_candidates.append((candidate, entity_type_mappings[entity_type]))
+
+                entity_candidates.append((raw_entity, None))
+
+        if entity_candidates:
+            entity_candidates.sort(key=lambda x: len(x[0]), reverse=True)
+
+            for candidate, table_hint in entity_candidates:
+                if table_hint:
+                    start_pos = nl_query.find(candidate.lower())
+                    if start_pos != -1:
+                        extracted_name = original_query[start_pos:start_pos + len(candidate)]
+
+                        result = self._check_entity_exists(extracted_name, table_hint)
+                        if result:
+                            self.logger.info(f"Found entity '{extracted_name}' in table '{table_hint}'")
+                            return extracted_name, table_hint
+
+                possible_tables = ['brokers', 'traders', 'assets', 'markets', 'accounts', 'orders', 'transactions']
+
+                for entity_type, table in entity_type_mappings.items():
+                    if entity_type in nl_query:
+                        if table in possible_tables:
+                            possible_tables.remove(table)
+                            possible_tables.insert(0, table)
+
+                start_pos = nl_query.find(candidate.lower())
+                if start_pos != -1:
+                    extracted_name = original_query[start_pos:start_pos + len(candidate)]
+
+                    for table in possible_tables:
+                        result = self._check_entity_exists(extracted_name, table)
+                        if result:
+                            self.logger.info(f"Found entity '{extracted_name}' in table '{table}'")
+                            return extracted_name, table
+
+        self.logger.warning(f"Could not extract entity name from query: {nl_query}")
+        return None, None
+
+    def _check_entity_exists(self, entity_name, table_name):
+        if not entity_name or not table_name:
+            return False
+
+        try:
+            sql = f"SELECT * FROM {table_name} WHERE LOWER(name) = LOWER(%s) LIMIT 1"
+            params = (entity_name,)
+            result = self.db_connector.execute_query(sql, params)
+
+            if result and len(result) > 0:
+                return True
+
+            sql = f"SELECT * FROM {table_name} WHERE LOWER(name) LIKE LOWER(%s) LIMIT 1"
+            params = (f"%{entity_name}%",)
+            result = self.db_connector.execute_query(sql, params)
+
+            return result and len(result) > 0
+
+        except Exception as e:
+            self.logger.error(f"Error checking if entity exists: {e}")
+            return False
+
+    def _get_entity_by_name(self, entity_name, table_name):
+        if not entity_name or not table_name:
+            return None
+
+        entity_name_lower = entity_name.lower()
+        name_field = "name"
+
+        sql = f"SELECT * FROM {table_name} WHERE LOWER({name_field}) LIKE %s"
+        params = (f"%{entity_name_lower}%",)
+
+        self.logger.info(f"Executing entity query: {sql} with params {params}")
+        result = self.db_connector.execute_query(sql, params)
+
+        if not result:
+            sql = f"SELECT * FROM {table_name} WHERE LOWER({name_field}) LIKE %s"
+            params = (f"%{entity_name_lower.split()[0]}%",)
+            self.logger.info(f"Trying more general entity query: {sql} with params {params}")
+            result = self.db_connector.execute_query(sql, params)
+
+        return result
+
+    def _get_related_entities(self, entity_id, table_name):
+        if not entity_id or not table_name:
+            self.logger.warning("Missing entity_id or table_name for related entity lookup")
+            return {}
+
+        self.logger.info(f"Getting related entities for {table_name} with ID {entity_id}")
+        related_data = {}
+
+        id_field = f"{table_name[:-1]}_id"
+
+        for related_table in self.table_info.keys():
+            if related_table != table_name:
+                if id_field in self.table_info.get(related_table, []):
+                    query = f"SELECT * FROM {related_table} WHERE {id_field} = {entity_id} LIMIT 10"
+                    self.logger.info(f"Checking for references in {related_table}: {query}")
+
+                    try:
+                        result = self.db_connector.execute_query(query)
+                        if result and len(result) > 0:
+                            related_data[related_table] = result
+                            self.logger.info(f"Found {len(result)} related records in {related_table}")
+                    except Exception as e:
+                        self.logger.error(f"Error checking for references in {related_table}: {e}")
+
+        entity_fields = self.table_info.get(table_name, [])
+        for field in entity_fields:
+            if field.endswith('_id') and field != id_field:
+                referenced_table = field[:-3] + 's'
+
+                try:
+                    ref_id_query = f"SELECT {field} FROM {table_name} WHERE {id_field} = {entity_id}"
+                    ref_id_result = self.db_connector.execute_query(ref_id_query)
+
+                    if ref_id_result and len(ref_id_result) > 0 and ref_id_result[0].get(field):
+                        referenced_id = ref_id_result[0][field]
+
+                        ref_query = f"SELECT * FROM {referenced_table} WHERE {referenced_table[:-1]}_id = {referenced_id}"
+                        self.logger.info(f"Looking up reference: {ref_query}")
+
+                        ref_result = self.db_connector.execute_query(ref_query)
+                        if ref_result and len(ref_result) > 0:
+                            related_data[referenced_table[:-1]] = ref_result
+                            self.logger.info(f"Found referenced {referenced_table} record")
+                except Exception as e:
+                    self.logger.error(f"Error retrieving reference for {field}: {e}")
+
+        return related_data
+
+    def process_entity_query(self, nl_query):
+        entity_name, table_name = self._extract_entity_name(nl_query)
+
+        self.logger.info(f"Extracted entity: '{entity_name}' from table: '{table_name}'")
+
+        if not entity_name:
+            self.logger.warning(f"Could not extract entity name from query: {nl_query}")
+            return None
+
+        if entity_name and not table_name:
+            possible_tables = ['brokers', 'traders', 'assets', 'markets', 'accounts', 'orders', 'transactions']
+            for table in possible_tables:
+                entity_info = self._get_entity_by_name(entity_name, table)
+                if entity_info and len(entity_info) > 0:
+                    table_name = table
+                    self.logger.info(f"Found entity '{entity_name}' in table '{table_name}'")
+                    break
+
+            if not table_name:
+                self.logger.warning(f"Could not determine table for entity: {entity_name}")
+                return None
+
+        entity_info = self._get_entity_by_name(entity_name, table_name)
+
+        if not entity_info or len(entity_info) == 0:
+            self.logger.warning(f"No entity found for {entity_name} in {table_name}")
+
+            alternative_tables = [t for t in ['brokers', 'traders', 'assets', 'markets', 'accounts'] if t != table_name]
+
+            for alt_table in alternative_tables:
+                self.logger.info(f"Trying alternative table: {alt_table}")
+                alt_info = self._get_entity_by_name(entity_name, alt_table)
+                if alt_info and len(alt_info) > 0:
+                    self.logger.info(f"Found entity in alternative table: {alt_table}")
+                    entity_info = alt_info
+                    table_name = alt_table
+                    break
+
+        if not entity_info or len(entity_info) == 0:
+            self.logger.warning(f"No entity found for {entity_name} after all fallbacks")
+            return None
+
+        id_field = f"{table_name[:-1]}_id"
+        entity_id = entity_info[0].get(id_field)
+
+        if not entity_id:
+            self.logger.warning(f"No ID field {id_field} found in entity")
+            return {
+                "entity_type": table_name,
+                "entity_info": entity_info,
+                "related_info": {}
+            }
+
+        related_info = self._get_related_entities(entity_id, table_name)
+
+        result = {
+            "entity_type": table_name,
+            "entity_info": entity_info,
+            "related_info": related_info
+        }
+
+        return self._process_entity_result(result, nl_query)
+
+    def _process_entity_result(self, result, nl_query):
+        if not result:
+            return None
+
+        processed_result = {
+            "entity_type": result["entity_type"],
+            "entity_info": []
+        }
+
+        for item in result["entity_info"]:
+            processed_item = {}
+            for key, value in item.items():
+                if self._should_encrypt_field(key):
+                    processed_item[key] = f"[ENCRYPTED: {key}]"
+                else:
+                    processed_item[key] = value
+            processed_result["entity_info"].append(processed_item)
+
+        processed_related = {}
+        for relation_name, relation_items in result["related_info"].items():
+            processed_items = []
+            for item in relation_items:
+                processed_item = {}
+                for key, value in item.items():
+                    if self._should_encrypt_field(key):
+                        processed_item[key] = f"[ENCRYPTED: {key}]"
+                    else:
+                        processed_item[key] = value
+                processed_items.append(processed_item)
+            processed_related[relation_name] = processed_items
+
+        processed_result["related_info"] = processed_related
+        return processed_result